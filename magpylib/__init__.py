--- conflicted
+++ resolved
@@ -28,11 +28,7 @@
 
 """
 # module level dunders
-<<<<<<< HEAD
-__version__ = "5.0.2dev"
-=======
 __version__ = "5.0.2"
->>>>>>> 9dd9199a
 __author__ = "Michael Ortner & Alexandre Boisselet"
 __credits__ = "The Magpylib community"
 __all__ = [

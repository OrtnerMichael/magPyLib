# pylint: disable=line-too-long
"""
Welcome to Magpylib !
---------------------

Magpylib is a Python package for calculating 3D static magnetic fields of
magnets, line currents and other sources. The computation is based on
analytical expressions and therefore extremely fast. A user friendly
geometry interface enables convenient relative positioning between sources
and observers.

Help us develop the packge further - we appreciate any feedback !

Resources
---------

Documentation and examples on Read-the-docs:

https://magpylib.readthedocs.io/en/latest/

Our Github repository:

https://github.com/magpylib/magpylib

The original software publication (version 2):

https://www.sciencedirect.com/science/article/pii/S2352711020300170

"""
# module level dunders
<<<<<<< HEAD
__version__ = "4.2.0"
=======
__version__ = "4.1.2"
>>>>>>> 68463a45
__author__ = "Michael Ortner & Alexandre Boisselet"
__credits__ = "The Magpylib community"
__all__ = [
    "magnet",
    "current",
    "misc",
    "getB",
    "getH",
    "Sensor",
    "Collection",
    "show",
    "defaults",
    "__version__",
    "__author__",
    "__credits__",
    "core",
    "graphics",
]

# create interface to outside of package
from magpylib._src.defaults.defaults_utility import SUPPORTED_PLOTTING_BACKENDS
from magpylib import magnet, current, misc, core, graphics
from magpylib._src.defaults.defaults_classes import default_settings as defaults
from magpylib._src.fields import getB, getH
from magpylib._src.obj_classes.class_Sensor import Sensor
from magpylib._src.obj_classes.class_Collection import Collection
from magpylib._src.display.display import show<|MERGE_RESOLUTION|>--- conflicted
+++ resolved
@@ -28,11 +28,7 @@
 
 """
 # module level dunders
-<<<<<<< HEAD
-__version__ = "4.2.0"
-=======
 __version__ = "4.1.2"
->>>>>>> 68463a45
 __author__ = "Michael Ortner & Alexandre Boisselet"
 __credits__ = "The Magpylib community"
 __all__ = [

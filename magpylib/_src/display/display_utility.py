--- conflicted
+++ resolved
@@ -34,18 +34,12 @@
     position = (0.0, 0.0, 0.0) if position is None else position
     position = np.array(position, dtype=float)
     new_model_dict = {}
-<<<<<<< HEAD
-    if "args" in model_dict:
-        new_model_dict["args"] = list(model_dict["args"])
-        coordsargs = dict(x="args[0]", y="args[1]", z="args[2]")     # matplotlib default
-=======
     if model_args is None:
         model_args = ()
     new_model_args = list(model_args)
     if model_args:
         if coordsargs is None:  # matplotlib default
             coordsargs = dict(x="args[0]", y="args[1]", z="args[2]")
->>>>>>> a80ce6d2
     vertices = []
     if coordsargs is None:
         coordsargs = {"x": "x", "y": "y", "z": "z"}
@@ -73,11 +67,7 @@
 
     # sometimes traces come as (n,m,3) shape
     vert_shape = vertices.shape
-<<<<<<< HEAD
-    vertices = np.reshape(vertices, (3,-1))
-=======
     vertices = np.reshape(vertices, (3, -1))
->>>>>>> a80ce6d2
 
     vertices = vertices.T
 
@@ -438,15 +428,9 @@
 
         # bring (n,m,3) point dimensions (e.g. from plot_surface body)
         #    to correct (n,3) shape
-<<<<<<< HEAD
-        for i,p in enumerate(points):
-            if p.ndim==3:
-                points[i] = np.reshape(p,(-1,3))
-=======
         for i, p in enumerate(points):
             if p.ndim == 3:
                 points[i] = np.reshape(p, (-1, 3))
->>>>>>> a80ce6d2
 
         pts = np.vstack(points)
         xs = [np.amin(pts[:, 0]), np.amax(pts[:, 0])]

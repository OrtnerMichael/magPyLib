--- conflicted
+++ resolved
@@ -484,7 +484,6 @@
     return subtraces
 
 
-<<<<<<< HEAD
 def process_show_input_objs(objs, row=None, col=None, output="model3d", sumup=True):
     """Extract max_rows and max_cols from obj list of dicts"""
     max_rows = max_cols = 1
@@ -536,11 +535,11 @@
     if max_rows == 1 and max_cols == 1:
         max_rows = max_cols = None
     return list(new_objs.values()), list(set(flat_objs)), max_rows, max_cols, specs
-=======
+
+
 def triangles_area(triangles):
     """Return area of triangles of shape (n,3,3) into an array of shape n"""
     norm = np.cross(
         triangles[:, 1] - triangles[:, 0], triangles[:, 2] - triangles[:, 0], axis=1
     )
-    return np.linalg.norm(norm, axis=1) / 2
->>>>>>> f99186af
+    return np.linalg.norm(norm, axis=1) / 2
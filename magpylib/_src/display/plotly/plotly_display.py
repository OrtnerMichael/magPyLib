--- conflicted
+++ resolved
@@ -627,30 +627,19 @@
                 trace["name"] = legendtext
             traces.append(trace)
 
-<<<<<<< HEAD
         if np.array(input_obj.position).ndim > 1 and style.path.show is not False:
-            scatter_path = make_path(input_obj, style.path.numbering, style, kwargs)
-=======
-        if (
-            np.array(input_obj.position).ndim > 1
-            and show_path is not False
-            and style.path.show is not False
-        ):
-            scatter_path = make_path(
-                input_obj, path_numbering, style, legendgroup, kwargs
-            )
->>>>>>> 81cf5f35
+            scatter_path = make_path(input_obj,  style, legendgroup, kwargs)
             traces.append(scatter_path)
 
     return traces
 
 
-def make_path(input_obj, path_numbering, style, legendgroup, kwargs):
+def make_path(input_obj, style, legendgroup, kwargs):
     """draw obj path based on path style properties"""
     x, y, z = np.array(input_obj.position).T
     txt_kwargs = (
         {"mode": "markers+text+lines", "text": list(range(len(x)))}
-        if path_numbering
+        if style.path.numbering
         else {"mode": "markers+lines"}
     )
     marker = style.path.marker.as_dict()

"""Generic trace drawing functionalities"""
# pylint: disable=C0302
# pylint: disable=too-many-branches
# pylint: disable=too-many-statements
# pylint: disable=too-many-nested-blocks
# pylint: disable=cyclic-import
import numbers
import warnings
from collections import Counter
from itertools import combinations
from itertools import cycle
from typing import Tuple

import numpy as np
from scipy.spatial import distance
from scipy.spatial.transform import Rotation as RotScipy

import magpylib as magpy
from magpylib._src.defaults.defaults_classes import default_settings as Config
from magpylib._src.defaults.defaults_utility import ALLOWED_LINESTYLES
from magpylib._src.defaults.defaults_utility import ALLOWED_SYMBOLS
from magpylib._src.defaults.defaults_utility import linearize_dict
from magpylib._src.display.sensor_mesh import get_sensor_mesh
from magpylib._src.display.traces_base import make_Arrow as make_BaseArrow
from magpylib._src.display.traces_base import make_Cuboid as make_BaseCuboid
from magpylib._src.display.traces_base import (
    make_CylinderSegment as make_BaseCylinderSegment,
)
from magpylib._src.display.traces_base import make_Ellipsoid as make_BaseEllipsoid
from magpylib._src.display.traces_base import make_Prism as make_BasePrism
from magpylib._src.display.traces_base import make_Pyramid as make_BasePyramid
from magpylib._src.display.traces_base import make_Tetrahedron as make_BaseTetrahedron
from magpylib._src.display.traces_base import (
    make_TriangularMesh as make_BaseTriangularMesh,
)
from magpylib._src.display.traces_utility import draw_arrow_from_vertices
from magpylib._src.display.traces_utility import draw_arrow_on_circle
from magpylib._src.display.traces_utility import draw_arrowed_line
from magpylib._src.display.traces_utility import get_flatten_objects_properties
from magpylib._src.display.traces_utility import get_rot_pos_from_path
from magpylib._src.display.traces_utility import get_scene_ranges
from magpylib._src.display.traces_utility import getColorscale
from magpylib._src.display.traces_utility import getIntensity
from magpylib._src.display.traces_utility import group_traces
from magpylib._src.display.traces_utility import merge_mesh3d
from magpylib._src.display.traces_utility import merge_traces
from magpylib._src.display.traces_utility import place_and_orient_model3d
from magpylib._src.display.traces_utility import slice_mesh_from_colorscale
from magpylib._src.display.traces_utility import triangles_area
from magpylib._src.style import DefaultMarkers
from magpylib._src.utility import format_obj_input
from magpylib._src.utility import unit_prefix


class MagpyMarkers:
    """A class that stores markers 3D-coordinates."""

    def __init__(self, *markers):
        self.style = DefaultMarkers()
        self.markers = np.array(markers)

    def _draw_func(self, style=None, **kwargs):
        """Create the plotly mesh3d parameters for a Sensor object in a dictionary based on the
        provided arguments."""
        style = self.style if style is None else style
        x, y, z = self.markers.T
        marker_kwargs = {
            f"marker_{k}": v
            for k, v in style.marker.as_dict(flatten=True, separator="_").items()
        }
        marker_kwargs["marker_color"] = (
            style.marker.color if style.marker.color is not None else style.color
        )
        trace = {
            "type": "scatter3d",
            "x": x,
            "y": y,
            "z": z,
            "mode": "markers",
            **marker_kwargs,
            **kwargs,
        }
        default_name = "Marker" if len(x) == 1 else "Markers"
        default_suffix = "" if len(x) == 1 else f" ({len(x)} points)"
        update_trace_name(trace, default_name, default_suffix, style)
        return trace


def make_DefaultTrace(
    obj,
    style=None,
    **kwargs,
) -> dict:
    """
    Creates the plotly scatter3d parameters for an object with no specifically supported
    representation. The object will be represented by a scatter point and text above with object
    name.
    """
    style = obj.style if style is None else style
    trace = {
        "type": "scatter3d",
        "x": [0.0],
        "y": [0.0],
        "z": [0.0],
        "mode": "markers+text",
        "marker_size": 10,
        "marker_color": style.color,
        "marker_symbol": "diamond",
    }
    update_trace_name(trace, f"{type(obj).__name__}", "", style)
    trace["text"] = trace["name"]
    return {**trace, **kwargs}


def make_Line(
    obj,
    style=None,
    **kwargs,
) -> dict:
    """
    Creates the plotly scatter3d parameters for a Line current in a dictionary based on the
    provided arguments.
    """
    default_suffix = (
        f" ({unit_prefix(obj.current)}A)"
        if obj.current is not None
        else " (Current not initialized)"
    )
    style = obj.style if style is None else style
    traces = []
    for kind in ("arrow", "line"):
        kind_style = getattr(style, kind)
        if kind_style.show:
            color = style.color if kind_style.color is None else kind_style.color
            if kind == "arrow":
                x, y, z = draw_arrow_from_vertices(
                    obj.vertices,
                    obj.current,
                    kind_style.size,
                    arrow_pos=style.arrow.offset,
                    include_line=False,
                ).T
            else:
                x, y, z = obj.vertices.T
            trace = {
                "type": "scatter3d",
                "x": x,
                "y": y,
                "z": z,
                "mode": "lines",
                "line_width": kind_style.width,
                "line_dash": kind_style.style,
                "line_color": color,
            }
            update_trace_name(trace, "Line", default_suffix, style)
            traces.append({**trace, **kwargs})
    return traces


def make_Loop(
    obj,
    style=None,
    vert_num=72,
    **kwargs,
):
    """
    Creates the plotly scatter3d parameters for a Loop current in a dictionary based on the
    provided arguments.
    """
    default_suffix = (
        f" ({unit_prefix(obj.current)}A)"
        if obj.current is not None
        else " (Current not initialized)"
    )
    style = obj.style if style is None else style
    traces = []
    for kind in ("arrow", "line"):
        kind_style = getattr(style, kind)
        if kind_style.show:
            color = style.color if kind_style.color is None else kind_style.color

            if kind == "arrow":
                angle_pos_deg = 360 * np.round(style.arrow.offset * vert_num) / vert_num
                vertices = draw_arrow_on_circle(
                    np.sign(obj.current),
                    obj.diameter,
                    style.arrow.size,
                    angle_pos_deg=angle_pos_deg,
                )
                x, y, z = vertices.T
            else:
                t = np.linspace(0, 2 * np.pi, vert_num)
                x = np.cos(t) * obj.diameter / 2
                y = np.sin(t) * obj.diameter / 2
                z = np.zeros(x.shape)
            trace = {
                "type": "scatter3d",
                "x": x,
                "y": y,
                "z": z,
                "mode": "lines",
                "line_width": kind_style.width,
                "line_dash": kind_style.style,
                "line_color": color,
            }
            update_trace_name(trace, "Line", default_suffix, style)
            traces.append({**trace, **kwargs})
    return traces


def make_Dipole(
    obj,
    style=None,
    autosize=None,
    **kwargs,
) -> dict:
    """
    Create the plotly mesh3d parameters for a dipole in a dictionary based on the
    provided arguments.
    """
    style = obj.style if style is None else style
    moment = obj.moment
    moment_mag = np.linalg.norm(moment)
    size = style.size
    if autosize is not None:
        size *= autosize
    trace = make_BaseArrow(
        "plotly-dict",
        base=10,
        diameter=0.3 * size,
        height=size,
        pivot=style.pivot,
        color=style.color,
    )
    default_suffix = f" (moment={unit_prefix(moment_mag)}mT mm³)"
    update_trace_name(trace, "Dipole", default_suffix, style)
    nvec = np.array(moment) / moment_mag
    zaxis = np.array([0, 0, 1])
    cross = np.cross(nvec, zaxis)
    n = np.linalg.norm(cross)
    if n == 0:
        n = 1
        cross = np.array([-np.sign(nvec[-1]), 0, 0])
    dot = np.dot(nvec, zaxis)
    t = np.arccos(dot)
    vec = -t * cross / n
    mag_orient = RotScipy.from_rotvec(vec)
    trace = place_and_orient_model3d(trace, orientation=mag_orient, **kwargs)
    return {**trace, **kwargs}


def get_closest_vertices(faces_subsets, vertices):
    """Get closest pairs of points between disconnected subsets of faces indices"""
    nparts = len(faces_subsets)
    inds_subsets = [np.unique(v) for v in faces_subsets]
    closest_verts_list = []
    if nparts > 1:
        connected = [np.min(inds_subsets[0])]
        while len(connected) < nparts:
            prev_min = float("inf")
            for i in connected:
                for j in range(nparts):
                    if j not in connected:
                        tr1, tr2 = inds_subsets[i], inds_subsets[j]
                        c1, c2 = vertices[tr1], vertices[tr2]
                        dist = distance.cdist(c1, c2)
                        i1, i2 = divmod(dist.argmin(), dist.shape[1])
                        min_dist = dist[i1, i2]
                        if min_dist < prev_min:
                            prev_min = min_dist
                            closest_verts = [c1[i1], c2[i2]]
                            connected_ind = j
            connected.append(connected_ind)
            closest_verts_list.append(closest_verts)
    return np.array(closest_verts_list)


def make_mesh_lines(
    obj,
    pos_orient_inds,
    mode,
    style=None,
    **kwargs,
):
    """Draw mesh lines and vertices"""
    # pylint: disable=protected-access
    kwargs.pop("color", None)
    style = obj.style if style is None else style
    mesh = getattr(style.mesh, mode)
    marker, line = mesh.marker, mesh.line
    tr, vert = obj.faces, obj.vertices
    if mode == "disconnected":
        subsets = obj.get_faces_subsets()
        lines = get_closest_vertices(subsets, vert)
    else:
        if mode == "selfintersecting":
            tr = obj.faces[obj.get_selfintersecting_faces()]
        edges = np.concatenate([tr[:, 0:2], tr[:, 1:3], tr[:, ::2]], axis=0)
        if mode == "open":
            edges = obj.get_open_edges()
        else:
            edges = np.unique(edges, axis=0)
        lines = vert[edges]

    out = {}
    if lines.size != 0:
        label = f"{obj}" if style.label is None else style.label
        lines = np.insert(lines, 2, None, axis=1).reshape(-1, 3)
        traces = []
        for ind in pos_orient_inds:
            x, y, z = (obj._orientation[ind].apply(lines) + obj._position[ind]).T
            trace = {
                "type": "scatter3d",
                "x": x,
                "y": y,
                "z": z,
                "marker_color": marker.color,
                "marker_size": marker.size,
                "marker_symbol": marker.symbol,
                "line_color": line.color,
                "line_width": line.width,
                "line_dash": line.style,
                "legendgroup": f"{obj}{mode}edges",
                "name": f"{label} - {mode}-edges",
            }
            traces.append(trace)
        out = {**merge_traces(*traces)[0], **kwargs}
    return out


def make_triangle_orientations(
    obj,
    pos_orient_inds,
    style=None,
    **kwargs,
) -> dict:
    """
    Create the plotly mesh3d parameters for a triangle orientation cone or arrow3d in a dictionary
    based on the provided arguments.
    """
    # pylint: disable=protected-access
    style = obj.style if style is None else style
    orient = style.orientation
    size = orient.size
    symbol = orient.symbol
    offset = orient.offset
    color = style.color if orient.color is None else orient.color
    vertices = obj.mesh if hasattr(obj, "mesh") else [obj.vertices]
    traces = []
    for vert in vertices:
        vec = np.cross(vert[1] - vert[0], vert[2] - vert[1])
        nvec = vec / np.linalg.norm(vec)
        # arrow length proportional to square root of triangle
        length = np.sqrt(triangles_area(np.expand_dims(vert, axis=0))[0]) * 0.2
        zaxis = np.array([0, 0, 1])
        cross = np.cross(nvec, zaxis)
        n = np.linalg.norm(cross)
        if n == 0:
            n = 1
            cross = np.array([-np.sign(nvec[-1]), 0, 0])
        dot = np.dot(nvec, zaxis)
        t = np.arccos(dot)
        vec = -t * cross / n
        orient = RotScipy.from_rotvec(vec)
        make_fn = make_BasePyramid if symbol == "cone" else make_BaseArrow
        vmean = np.mean(vert, axis=0)
        vmean -= (1 - offset) * length * nvec * size
        for ind in pos_orient_inds:
            tr = make_fn(
                "plotly-dict",
                base=10,
                diameter=0.5 * size * length,
                height=size * length,
                pivot="tail",
                color=color,
                position=obj._orientation[ind].apply(vmean) + obj._position[ind],
                orientation=obj._orientation[ind] * orient,
                **kwargs,
            )
            traces.append(tr)
    trace = merge_mesh3d(*traces)
    return trace


def make_Cuboid(
    obj,
    style=None,
    **kwargs,
) -> dict:
    """
    Create the plotly mesh3d parameters for a Cuboid Magnet in a dictionary based on the
    provided arguments.
    """
    style = obj.style if style is None else style
    dimension = obj.dimension
    d = [unit_prefix(d / 1000) for d in dimension]
    trace = make_BaseCuboid("plotly-dict", dimension=dimension, color=style.color)
    default_suffix = f" ({d[0]}m|{d[1]}m|{d[2]}m)"
    update_trace_name(trace, "Cuboid", default_suffix, style)
    return {**trace, **kwargs}


def make_Cylinder(
    obj,
    style=None,
    base=50,
    **kwargs,
) -> dict:
    """
    Create the plotly mesh3d parameters for a Cylinder Magnet in a dictionary based on the
    provided arguments.
    """
    style = obj.style if style is None else style
    diameter, height = obj.dimension
    d = [unit_prefix(d / 1000) for d in (diameter, height)]
    trace = make_BasePrism(
        "plotly-dict", base=base, diameter=diameter, height=height, color=style.color
    )
    default_suffix = f" (D={d[0]}m, H={d[1]}m)"
    update_trace_name(trace, "Cylinder", default_suffix, style)
    return {**trace, **kwargs}


def make_CylinderSegment(
    obj,
    style=None,
    vertices=25,
    **kwargs,
):
    """
    Create the plotly mesh3d parameters for a Cylinder Segment Magnet in a dictionary based on the
    provided arguments.
    """
    style = obj.style if style is None else style
    dimension = obj.dimension
    d = [unit_prefix(d / (1000 if i < 3 else 1)) for i, d in enumerate(dimension)]
    trace = make_BaseCylinderSegment(
        "plotly-dict", dimension=dimension, vert=vertices, color=style.color
    )
    default_suffix = f" (r={d[0]}m|{d[1]}m, h={d[2]}m, φ={d[3]}°|{d[4]}°)"
    update_trace_name(trace, "CylinderSegment", default_suffix, style)
    return {**trace, **kwargs}


def make_Sphere(
    obj,
    style=None,
    vertices=15,
    **kwargs,
) -> dict:
    """
    Create the plotly mesh3d parameters for a Sphere Magnet in a dictionary based on the
    provided arguments.
    """
    style = obj.style if style is None else style
    diameter = obj.diameter
    vertices = min(max(vertices, 3), 20)
    trace = make_BaseEllipsoid(
        "plotly-dict", vert=vertices, dimension=[diameter] * 3, color=style.color
    )
    default_suffix = f" (D={unit_prefix(diameter / 1000)}m)"
    update_trace_name(trace, "Sphere", default_suffix, style)
    return {**trace, **kwargs}


def make_Tetrahedron(
    obj,
    style=None,
    **kwargs,
) -> dict:
    """
    Create the plotly mesh3d parameters for a Tetrahedron Magnet in a dictionary based on the
    provided arguments.
    """
    style = obj.style if style is None else style
    trace = make_BaseTetrahedron(
        "plotly-dict", vertices=obj.vertices, color=style.color
    )
    update_trace_name(trace, "Tetrahedron", "", style)
    return {**trace, **kwargs}


def make_Triangle(
    obj,
    style=None,
    **kwargs,
) -> dict:
    """
    Creates the plotly mesh3d parameters for a Trianglular facet in a dictionary based on the
    provided arguments.
    """
    style = obj.style if style is None else style
    vert = obj.vertices
    vec = np.cross(vert[1] - vert[0], vert[2] - vert[1])
    faces = np.array([[0, 1, 2]])
    # if magnetization is normal to the triangle, add a second triangle slightly above to enable
    # proper color gradient visualization. Otherwise only the middle color is shown.
    if np.all(np.cross(obj.magnetization, vec) == 0):
        epsilon = 1e-3 * vec
        vert = np.concatenate([vert - epsilon, vert + epsilon])
        side_faces = [
            [0, 1, 3],
            [1, 2, 4],
            [2, 0, 5],
            [1, 4, 3],
            [2, 5, 4],
            [0, 3, 5],
        ]
        faces = np.concatenate([faces, [[3, 4, 5]], side_faces])

    style = obj.style if style is None else style
    trace = make_BaseTriangularMesh(
        "plotly-dict", vertices=vert, faces=faces, color=style.color
    )
    update_trace_name(trace, obj.__class__.__name__, "", style)
    return {**trace, **kwargs}


def make_TriangularMesh(
    obj,
    color=None,
    style=None,
    **kwargs,
) -> dict:
    """
    Creates the plotly mesh3d parameters for a Trianglular facet mesh in a dictionary based on the
    provided arguments.
    """
    style = obj.style if style is None else style
    trace = make_BaseTriangularMesh(
        "plotly-dict", vertices=obj.vertices, faces=obj.faces, color=color
    )
    ntri = len(obj.faces)
    default_suffix = f" ({ntri} face{'s'[:ntri^1]})"
    update_trace_name(trace, obj.__class__.__name__, default_suffix, style)
    # make edges sharper in plotly
    trace.update(flatshading=True, lighting_facenormalsepsilon=0, lighting_ambient=0.7)
    return {**trace, **kwargs}


def make_Pixels(positions, size=1) -> dict:
    """
    Create the plotly mesh3d parameters for Sensor pixels based on pixel positions and chosen size
    For now, only "cube" shape is provided.
    """
    pixels = [
        make_BaseCuboid("plotly-dict", position=p, dimension=[size] * 3)
        for p in positions
    ]
    return merge_mesh3d(*pixels)


def make_Sensor(
    obj,
    style=None,
    autosize=None,
    **kwargs,
):
    """
    Create the plotly mesh3d parameters for a Sensor object in a dictionary based on the
    provided arguments.

    size_pixels: float, default=1
        A positive number. Adjusts automatic display size of sensor pixels. When set to 0,
        pixels will be hidden, when greater than 0, pixels will occupy half the ratio of the minimum
        distance between any pixel of the same sensor, equal to `size_pixel`.
    """
    style = obj.style if style is None else style
    dimension = getattr(obj, "dimension", style.size)
    pixel = obj.pixel
    pixel = np.unique(np.array(pixel).reshape((-1, 3)), axis=0)
    style_arrows = style.arrows.as_dict(flatten=True, separator="_")
    sensor = get_sensor_mesh(**style_arrows, center_color=style.color)
    vertices = np.array([sensor[k] for k in "xyz"]).T
    if style.color is not None:
        sensor["facecolor"][sensor["facecolor"] == "rgb(238,238,238)"] = style.color
    dim = np.array(
        [dimension] * 3 if isinstance(dimension, (float, int)) else dimension[:3],
        dtype=float,
    )
    no_pix = pixel.shape[0] == 1 and (pixel == 0).all()
    one_pix = pixel.shape[0] == 1 and not (pixel == 0).all()
    if autosize is not None:
        dim *= autosize
    if no_pix:
        dim_ext = dim
    else:
        if one_pix:
            pixel = np.concatenate([[[0, 0, 0]], pixel])
        hull_dim = pixel.max(axis=0) - pixel.min(axis=0)
        dim_ext = max(np.mean(dim), np.min(hull_dim))
    cube_mask = (vertices < 1).all(axis=1)
    vertices[cube_mask] = 0 * vertices[cube_mask]
    vertices[~cube_mask] = dim_ext * vertices[~cube_mask]
    vertices /= 2  # sensor_mesh vertices are of length 2
    x, y, z = vertices.T
    sensor.update(x=x, y=y, z=z)
    meshes_to_merge = [sensor]
    if not no_pix:
        pixel_color = style.pixel.color
        pixel_size = style.pixel.size
        combs = np.array(list(combinations(pixel, 2)))
        vecs = np.diff(combs, axis=1)
        dists = np.linalg.norm(vecs, axis=2)
        min_dist = np.min(dists)
        pixel_dim = dim_ext / 5 if min_dist == 0 else min_dist / 2
        if pixel_size > 0:
            pixel_dim *= pixel_size
            poss = pixel[1:] if one_pix else pixel
            pixels_mesh = make_Pixels(positions=poss, size=pixel_dim)
            pixels_mesh["facecolor"] = np.repeat(pixel_color, len(pixels_mesh["i"]))
            meshes_to_merge.append(pixels_mesh)
        hull_pos = 0.5 * (pixel.max(axis=0) + pixel.min(axis=0))
        hull_dim[hull_dim == 0] = pixel_dim / 2
        hull_mesh = make_BaseCuboid(
            "plotly-dict", position=hull_pos, dimension=hull_dim
        )
        hull_mesh["facecolor"] = np.repeat(style.color, len(hull_mesh["i"]))
        meshes_to_merge.append(hull_mesh)
    trace = merge_mesh3d(*meshes_to_merge)
    default_suffix = (
        f" ({'x'.join(str(p) for p in obj.pixel.shape[:-1])} pixels)"
        if obj.pixel.ndim != 1
        else f" ({pixel[1:].shape[0]} pixel)"
        if one_pix
        else ""
    )
    update_trace_name(trace, "Sensor", default_suffix, style)
    return {**trace, **kwargs}


def update_magnet_mesh(
    mesh_dict, mag_style=None, magnetization=None, color_slicing=False
):
    """
    Updates an existing plotly mesh3d dictionary of an object which has a magnetic vector. The
    object gets colorized, positioned and oriented based on provided arguments.
    Slicing allows for matplotlib to show colorgradients approximations by slicing the mesh into
    the colorscales colors, remesh it and merge with assigning facecolor for each part.
    """
    mag_color = mag_style.color
    if magnetization is not None and mag_style.show:
        vertices = np.array([mesh_dict[k] for k in "xyz"]).T
        color_middle = mag_color.middle
        if mag_color.mode == "tricycle":
            color_middle = mesh_dict["color"]
        elif mag_color.mode == "bicolor":
            color_middle = False
        ct = mag_color.transition
        cs = getColorscale(
            color_transition=0 if color_slicing else ct,
            color_north=mag_color.north,
            color_middle=color_middle,
            color_south=mag_color.south,
        )
        if color_slicing:
            tr = slice_mesh_from_colorscale(mesh_dict, magnetization, cs)
            mesh_dict.update(tr)
        else:
            mesh_dict["colorscale"] = cs
            mesh_dict["intensity"] = getIntensity(
                vertices=vertices,
                axis=magnetization,
            )
        mesh_dict["showscale"] = False
        mesh_dict.pop("color_slicing", None)
    return mesh_dict


def update_trace_name(trace, default_name, default_suffix, style):
    """provides legend entry based on name and suffix"""
    name = default_name if style.label is None else style.label
    if style.description.show and style.description.text is None:
        name_suffix = default_suffix
    elif not style.description.show:
        name_suffix = ""
    else:
        name_suffix = f" ({style.description.text})"
    trace.update(name=f"{name}{name_suffix}")
    return trace


def make_mag_arrows(obj, pos_orient_inds, style):
    """draw direction of magnetization of faced magnets

    Parameters
    ----------
    - obj: object with magnetization vector to be drawn
    - colors: colors of faced_objects
    - show_path(bool or int): draw on every position where object is displayed
    """
    # pylint: disable=protected-access

    # vector length, color and magnetization
    if hasattr(obj, "diameter"):
        length = obj.diameter  # Sphere
    elif isinstance(obj, magpy.misc.Triangle):
        length = np.amax(obj.vertices) - np.amin(obj.vertices)
    elif hasattr(obj, "mesh"):
        length = np.amax(np.ptp(obj.mesh.reshape(-1, 3), axis=0))
    elif hasattr(obj, "vertices"):
        length = np.amax(np.ptp(obj.vertices, axis=0))
    else:  # Cuboid, Cylinder, CylinderSegment
        length = np.amax(obj.dimension[:3])
    length *= 1.8 * style.magnetization.size
    mag = obj.magnetization
    # collect all draw positions and directions
    points = []
    for ind in pos_orient_inds:
        pos = getattr(obj, "_barycenter", obj._position)[ind]
        direc = mag / (np.linalg.norm(mag) + 1e-6) * length
        vec = obj._orientation[ind].apply(direc)
        pts = draw_arrowed_line(vec, pos, sign=1, arrow_pos=1, pivot="tail")
        points.append(pts)
    # insert empty point to avoid connecting line between arrows
    points = np.array(points)
    points = np.insert(points, points.shape[-1], np.nan, axis=2)
    # remove last nan after insert with [:-1]
    x, y, z = np.concatenate(points.swapaxes(1, 2))[:-1].T
    trace = {
        "type": "scatter3d",
        "mode": "lines",
        "line_color": style.color,
        "opacity": style.opacity,
        "x": x,
        "y": y,
        "z": z,
        "showlegend": False,
    }
    return trace


def make_path(input_obj, style):
    """draw obj path based on path style properties"""
    x, y, z = np.array(input_obj.position).T
    txt_kwargs = (
        {"mode": "markers+text+lines", "text": list(range(len(x)))}
        if style.path.numbering
        else {"mode": "markers+lines"}
    )
    marker = style.path.marker.as_dict()
    marker["symbol"] = marker["symbol"]
    marker["color"] = style.color if marker["color"] is None else marker["color"]
    line = style.path.line.as_dict()
    line["dash"] = line["style"]
    line["color"] = style.color if line["color"] is None else line["color"]
    line = {k: v for k, v in line.items() if k != "style"}
    scatter_path = {
        "type": "scatter3d",
        "x": x,
        "y": y,
        "z": z,
        "name": f"Path: {input_obj}",
        "showlegend": False,
        **{f"marker_{k}": v for k, v in marker.items()},
        **{f"line_{k}": v for k, v in line.items()},
        **txt_kwargs,
        "opacity": style.opacity,
    }
    return scatter_path


def get_trace2D_dict(
    BH,
    *,
    field_str,
    coords_str,
    obj_lst_str,
    frame_focus_inds,
    frames_indices,
    mode,
    label_suff,
    color,
    symbol,
    linestyle,
    **kwargs,
):
    """return a 2d trace based on field and parameters"""
    coords_inds = ["xyz".index(k) for k in coords_str]
    y = BH.T[list(coords_inds)]
    if len(coords_inds) == 1:
        y = y[0]
    else:
        y = np.linalg.norm(y, axis=0)
    marker_size = np.array([2] * len(frames_indices))
    marker_size[frame_focus_inds] = 15
    title = f"{field_str}{''.join(coords_str)}"
    trace = {
        "mode": "lines+markers",
        "legendgrouptitle_text": f"{title}"
        + (f" ({label_suff})" if label_suff else ""),
        "text": mode,
        "hovertemplate": (
            "<b>Path index</b>: %{x}    "
            f"<b>{title}</b>: " + "%{y:.3s}T<br>"
            f"<b>{'sources'}</b>:<br>{obj_lst_str['sources']}<br>"
            f"<b>{'sensors'}</b>:<br>{obj_lst_str['sensors']}"
            # "<extra></extra>",
        ),
        "x": frames_indices,
        "y": y[frames_indices],
        "line_dash": linestyle,
        "line_color": color,
        "marker_size": marker_size,
        "marker_color": color,
        "marker_symbol": symbol,
        "showlegend": True,
        "legendgroup": f"{title}{label_suff}",
        **kwargs,
    }
    return trace


def get_generic_traces_2D(
    *,
    objects,
    output=("Bx", "By", "Bz"),
    row=None,
    col=None,
    sumup=True,
    pixel_agg=None,
    style_path_frames=None,
    flat_objs_props=None,
):
    """draws and animates sensor values over a path in a subplot"""
    # pylint: disable=import-outside-toplevel
    from magpylib._src.fields.field_wrap_BH import getBH_level2

    sources = format_obj_input(objects, allow="sources+collections")
    sources = [
        s
        for s in sources
        if not (isinstance(s, magpy.Collection) and not s.sources_all)
    ]
    sensors = format_obj_input(objects, allow="sensors+collections")
    sensors = [
        sub_s
        for s in sensors
        for sub_s in (s.sensors_all if isinstance(s, magpy.Collection) else [s])
    ]

    if not isinstance(output, (list, tuple)):
        output = [output]
    output_params = {}
    for out, linestyle in zip(output, cycle(ALLOWED_LINESTYLES[:6])):
        field_str, *coords_str = out
        if not coords_str:
            coords_str = list("xyz")
        if field_str not in ("B", "H") and set(coords_str).difference(set("xyz")):
            raise ValueError(
                "The `output` parameter must start with 'B' or 'H' "
                "and be followed by a combination of 'x', 'y', 'z' (e.g. 'Bxy' or ('Bxy', 'Hz') )"
                f"\nreceived {out!r} instead"
            )
        output_params[out] = {
            "field_str": field_str,
            "coords_str": coords_str,
            "linestyle": linestyle,
        }
    BH_array = getBH_level2(
        sources,
        sensors,
        sumup=sumup,
        squeeze=False,
        field=field_str,
        pixel_agg=pixel_agg,
        output="ndarray",
    )
    BH_array = BH_array.swapaxes(1, 2)  # swap axes to have sensors first, path second

    frames_indices = np.arange(0, BH_array.shape[2])
    frame_focus_inds = [-1] if style_path_frames is None else style_path_frames
    if isinstance(frame_focus_inds, numbers.Number):
        # pylint: disable=invalid-unary-operand-type
        frame_focus_inds = frames_indices[::-style_path_frames]

    def get_obj_list_str(objs):
        if len(objs) < 8:
            obj_lst_str = "<br>".join(f" - {s}" for s in objs)
        else:
            counts = Counter(s.__class__.__name__ for s in objs)
            obj_lst_str = "<br>".join(f" {v}x {k}" for k, v in counts.items())
        return obj_lst_str

    def get_label_and_color(obj):
        props = flat_objs_props.get(obj, {})
        style = props.get("style", None)
        style = obj.style if style is None else style
        label = getattr(style, "label", None)
        label = repr(obj) if not label else label
        color = getattr(style, "color", None)
        return label, color

    obj_lst_str = {
        "sources": get_obj_list_str(sources),
        "sensors": get_obj_list_str(sensors),
    }
    mode = "sources" if sumup else "sensors"

    traces = []
    for src_ind, src in enumerate(sources):
        if src_ind == 1 and sumup:
            break
        label_src, color_src = get_label_and_color(src)
        symbols = cycle(ALLOWED_SYMBOLS[:6])
        for sens_ind, sens in enumerate(sensors):
            label_sens, color_sens = get_label_and_color(sens)
            label_suff = label_sens
            if mode == "sensors":
                label, color = label_src, color_src
            else:
                label_suff = (
                    f"{label_src}" if len(sources) == 1 else f"{len(sources)} sources"
                )
                label, color = label_sens, color_sens
            num_of_pix = (
                len(sens.pixel.reshape(-1, 3))
                if (not isinstance(sens, magpy.Collection)) and sens.pixel.ndim != 1
                else 1
            )
            pix_suff = ""
            num_of_pix_to_show = 1 if pixel_agg else num_of_pix
            for pix_ind in range(num_of_pix_to_show):
                symbol = next(symbols)
                BH = BH_array[src_ind, sens_ind, :, pix_ind]
                if num_of_pix > 1:
                    if pixel_agg:
                        pix_suff = f" ({num_of_pix} pixels {pixel_agg})"
                    else:
                        pix_suff = f" (pixel {pix_ind})"
                for param in output_params.values():
                    traces.append(
                        get_trace2D_dict(
                            BH,
                            **param,
                            obj_lst_str=obj_lst_str,
                            frame_focus_inds=frame_focus_inds,
                            frames_indices=frames_indices,
                            mode=mode,
                            label_suff=label_suff,
                            name=f"{label}{pix_suff}",
                            color=color,
                            symbol=symbol,
                            type="scatter",
                            row=row,
                            col=col,
                        )
                    )
    return traces


def get_generic_traces(
    input_obj,
    autosize=None,
    legendgroup=None,
    legendtext=None,
    supports_colorgradient=True,
    extra_backend=False,
    row=1,
    col=1,
    style=None,
    **kwargs,
) -> list:
    """
    This is a helper function providing the plotly traces for any object of the magpylib library. If
    the object is not supported, the trace representation will fall back to a single scatter point
    with the object name marked above it.

    - If the object has a path (multiple positions), the function will return both the object trace
    and the corresponding path trace. The legend entry of the path trace will be hidden but both
    traces will share the same `legendgroup` so that a legend entry click will hide/show both traces
    at once. From the user's perspective, the traces will be merged.

    - The argument caught by the kwargs dictionary must all be arguments supported both by
    `scatter3d` and `mesh3d` plotly objects, otherwise an error will be raised.
    """

    # pylint: disable=too-many-branches
    # pylint: disable=too-many-statements
    # pylint: disable=too-many-nested-blocks
    # pylint: disable=protected-access
    # pylint: disable=import-outside-toplevel

    from magpylib._src.obj_classes.class_misc_Triangle import Triangle
    from magpylib._src.obj_classes.class_magnet_TriangularMesh import TriangularMesh

    # parse kwargs into style and non style args

    is_mag_arrows = False
    is_mag = hasattr(input_obj, "magnetization") and hasattr(
        input_obj.style, "magnetization"
    )
    if is_mag and style.magnetization.show:
        mag = style.magnetization
        if mag.mode == "auto":
            mag.mode = "color"  # if mag_color_grad_apt else "arrow"
        is_mag_arrows = "arrow" in mag.mode
        mag.show = "color" in mag.mode

    make_func = input_obj._draw_func
    make_func_kwargs = {"style": style, **kwargs}
    if getattr(input_obj, "_autosize", False):
        make_func_kwargs["autosize"] = autosize

    all_generic_traces = []
    path_traces = []
    path_traces_extra_generic = []
    path_traces_extra_specific_backend = []
    has_path = hasattr(input_obj, "position") and hasattr(input_obj, "orientation")
    if not has_path:
        tr = make_func(**make_func_kwargs)
        tr["row"] = row
        tr["col"] = col
        out = {"generic": [tr]}
        if extra_backend:
            out.update({extra_backend: path_traces_extra_specific_backend})
        return out

    extra_model3d_traces = style.model3d.data if style.model3d.data is not None else []
    orientations, positions, pos_orient_inds = get_rot_pos_from_path(
        input_obj, style.path.frames
    )
    obj_is_disconnected = False
    if isinstance(input_obj, TriangularMesh):
        for mode in ("open", "disconnected", "selfintersecting"):
            show_mesh = getattr(style.mesh, mode).show
            if mode == "open" and show_mesh:
                if input_obj.status_open is None:
                    warnings.warn(
                        f"Unchecked open mesh status in {input_obj!r} detected, before attempting "
                        "to show potential open edges, which may take a while to compute "
                        "when the mesh has many faces, now applying operation..."
                    )
                    input_obj.check_open()
            elif mode == "disconnected" and show_mesh:
                if input_obj.status_disconnected is None:
                    warnings.warn(
                        f"Unchecked disconnected mesh status in {input_obj!r} detected, before "
                        "attempting to show possible disconnected parts, which may take a while "
                        "to compute when the mesh has many faces, now applying operation..."
                    )
                obj_is_disconnected = input_obj.check_disconnected()
            elif mode == "selfintersecting":
                if input_obj._status_selfintersecting is None:
                    warnings.warn(
                        f"Unchecked selfintersecting mesh status in {input_obj!r} detected, before "
                        "attempting to show possible disconnected parts, which may take a while "
                        "to compute when the mesh has many faces, now applying operation..."
                    )
                    input_obj.check_selfintersecting()
    disconnected_traces = []
    for orient, pos in zip(orientations, positions):
        if style.model3d.showdefault and make_func is not None:
            if obj_is_disconnected:
                tria_orig = input_obj._faces
                mag_show = style.magnetization.show
                for tri, dis_color in zip(
                    input_obj.get_faces_subsets(),
                    cycle(style.mesh.disconnected.colorsequence),
                ):
                    # temporary mutate faces from subset
                    input_obj._faces = tri
                    style.magnetization.show = False
                    dis_tr = make_func(
                        **{**make_func_kwargs, "color": dis_color},
                    )
                    dis_tr = place_and_orient_model3d(
                        dis_tr, orientation=orient, position=pos
                    )
                    disconnected_traces.append(dis_tr)
                input_obj._faces = tria_orig
                style.magnetization.show = mag_show
            else:  # if disconnnected, no mag slicing needed
                p_trs = make_func(**make_func_kwargs)
                p_trs = [p_trs] if isinstance(p_trs, dict) else p_trs
                for p_tr in p_trs:
                    if is_mag:
                        p_tr = update_magnet_mesh(
                            p_tr,
                            mag_style=style.magnetization,
                            magnetization=input_obj.magnetization,
                            color_slicing=not supports_colorgradient,
                        )
                    p_tr = place_and_orient_model3d(
                        p_tr, orientation=orient, position=pos
                    )
                    path_traces.append(p_tr)
        for extr in extra_model3d_traces:
            if extr.show:
                extr.update(extr.updatefunc())
                if extr.backend == "generic":
                    trace3d = {"opacity": style.opacity}
                    ttype = extr.constructor.lower()
                    obj_extr_trace = (
                        extr.kwargs() if callable(extr.kwargs) else extr.kwargs
                    )
                    obj_extr_trace = {"type": ttype, **obj_extr_trace}
                    if ttype == "scatter3d":
                        for k in ("marker", "line"):
                            trace3d[f"{k}_color"] = trace3d.get(
                                f"{k}_color", style.color
                            )
                    elif ttype == "mesh3d":
                        trace3d["showscale"] = trace3d.get("showscale", False)
                        if "facecolor" in obj_extr_trace:
                            ttype = "mesh3d_facecolor"
                        trace3d["color"] = trace3d.get("color", style.color)
                    else:  # pragma: no cover
                        raise ValueError(
                            f"{ttype} is not supported, only 'scatter3d' and 'mesh3d' are"
                        )
                    trace3d.update(
                        linearize_dict(
                            place_and_orient_model3d(
                                model_kwargs=obj_extr_trace,
                                orientation=orient,
                                position=pos,
                                scale=extr.scale,
                            ),
                            separator="_",
                        )
                    )
                    path_traces_extra_generic.append(trace3d)
                elif extr.backend == extra_backend:
                    trace3d = {
                        "model3d": extr,
                        "position": pos,
                        "orientation": orient,
                        "kwargs": {
                            "opacity": style.opacity,
                            "color": style.color,
                            "legendgroup": legendgroup,
                            "name": legendtext,
                            "row": row,
                            "col": col,
                        },
                    }
                    path_traces_extra_specific_backend.append(trace3d)

<<<<<<< HEAD
    traces = group_traces(*path_traces)
    if traces:
        all_generic_traces.extend(traces)

    for traces_extra in path_traces_extra_generic_by_type.values():
        extra_model3d_trace = merge_traces(*traces_extra)
        all_generic_traces.append(extra_model3d_trace)
=======
    all_generic_traces.extend(merge_traces(*path_traces))
    all_generic_traces.extend(group_traces(*path_traces_extra_generic))
>>>>>>> 5a366213

    if disconnected_traces:
        nsubsets = len(input_obj.get_faces_subsets())
        for ind in range(nsubsets):
            trace = merge_traces(*disconnected_traces[ind::nsubsets])[0]
            trace["legendgroup"] = f"{legendgroup} - part_{ind+1:02d}"
            lg = trace.get("name", "") if legendtext is None else legendtext
            trace["name"] = f"{lg} - part_{ind+1:02d}"
            all_generic_traces.append(trace)

    if np.array(input_obj.position).ndim > 1 and style.path.show:
        scatter_path = make_path(input_obj, style)
        all_generic_traces.append(scatter_path)

    if is_mag_arrows:
        all_generic_traces.append(make_mag_arrows(input_obj, pos_orient_inds, style))
    if isinstance(input_obj, (Triangle, TriangularMesh)) and style.orientation.show:
        all_generic_traces.append(
            make_triangle_orientations(
                input_obj,
                pos_orient_inds,
                style=style,
                legendgroup=legendgroup,
                **kwargs,
            )
        )
    if isinstance(input_obj, TriangularMesh):
        for mode in ("grid", "open", "disconnected", "selfintersecting"):
            if getattr(style.mesh, mode).show:
                trace = make_mesh_lines(
                    input_obj, pos_orient_inds, mode, style, **kwargs
                )
                if trace:
                    all_generic_traces.append(trace)

    for tr in all_generic_traces:
        tr.update(row=row, col=col)
        if tr.get("opacity", None) is None:
            tr["opacity"] = style.opacity
        if tr.get("legendgroup", None) is None:
            # allow invalid trimesh traces to have their own legendgroup
            tr["legendgroup"] = legendgroup
        if legendtext is not None:
            tr["name"] = legendtext
        elif "name" not in tr:
            tr["name"] = style.label
        if tr.get("facecolor", None) is not None:
            # this allows merging of 3d meshes, ignoring different colors
            tr["color"] = None
    out = {"generic": all_generic_traces}
    if extra_backend:
        out.update({extra_backend: path_traces_extra_specific_backend})
    return out


def clean_legendgroups(frames, clean_2d=False):
    """removes legend duplicates for a plotly figure"""
    for fr in frames:
        legendgroups = []
        for tr in fr["data"]:
            if "z" in tr or clean_2d:
                lg = tr.get("legendgroup", None)
                if lg is not None and lg not in legendgroups:
                    legendgroups.append(lg)
                    tr["showlegend"] = True
                elif lg is not None:  # and tr.legendgrouptitle.text is None:
                    tr["showlegend"] = False
        for tr in fr["extra_backend_traces"]:
            lg = tr["kwargs"].get("legendgroup", None)
            if lg is not None and lg not in legendgroups:
                legendgroups.append(lg)
                tr["kwargs"]["showlegend"] = True
            elif lg is not None:  # and tr.legendgrouptitle.text is None:
                tr["kwargs"]["showlegend"] = False


def process_animation_kwargs(obj_list, animation=False, **kwargs):
    """Update animation kwargs"""
    flat_obj_list = format_obj_input(obj_list)
    # set animation and animation_time
    if isinstance(animation, numbers.Number) and not isinstance(animation, bool):
        kwargs["animation_time"] = animation
        animation = True
    if (
        not any(
            getattr(obj, "position", np.array([])).ndim > 1 for obj in flat_obj_list
        )
        and animation is not False
    ):  # check if some path exist for any object
        animation = False
        warnings.warn("No path to be animated detected, displaying standard plot")

    anim_def = Config.display.animation.copy()
    anim_def.update({k[10:]: v for k, v in kwargs.items()}, _match_properties=False)
    animation_kwargs = {f"animation_{k}": v for k, v in anim_def.as_dict().items()}
    kwargs = {k: v for k, v in kwargs.items() if not k.startswith("animation")}
    return kwargs, animation, animation_kwargs


def extract_animation_properties(
    objs,
    *,
    animation_maxfps,
    animation_time,
    animation_fps,
    animation_maxframes,
    # pylint: disable=unused-argument
    animation_slider,
    animation_output,
):
    """Exctract animation properties"""
    # pylint: disable=import-outside-toplevel
    from magpylib._src.obj_classes.class_Collection import Collection

    path_lengths = []
    for obj in objs:
        subobjs = [obj]
        if isinstance(obj, Collection):
            subobjs.extend(obj.children)
        for subobj in subobjs:
            path_len = getattr(subobj, "_position", np.array((0.0, 0.0, 0.0))).shape[0]
            path_lengths.append(path_len)

    max_pl = max(path_lengths)
    if animation_fps > animation_maxfps:
        warnings.warn(
            f"The set `animation_fps` at {animation_fps} is greater than the max allowed of"
            f" {animation_maxfps}. `animation_fps` will be set to"
            f" {animation_maxfps}. "
            f"You can modify the default value by setting it in "
            "`magpylib.defaults.display.animation.maxfps`"
        )
        animation_fps = animation_maxfps

    maxpos = min(animation_time * animation_fps, animation_maxframes)

    if max_pl <= maxpos:
        path_indices = np.arange(max_pl)
    else:
        round_step = max_pl / (maxpos - 1)
        ar = np.linspace(0, max_pl, max_pl, endpoint=False)
        path_indices = np.unique(np.floor(ar / round_step) * round_step).astype(
            int
        )  # downsampled indices
        path_indices[-1] = (
            max_pl - 1
        )  # make sure the last frame is the last path position

    # calculate exponent of last frame index to avoid digit shift in
    # frame number display during animation
    exp = (
        np.log10(path_indices.max()).astype(int) + 1
        if path_indices.ndim != 0 and path_indices.max() > 0
        else 1
    )

    frame_duration = int(animation_time * 1000 / path_indices.shape[0])
    new_fps = int(1000 / frame_duration)
    if max_pl > animation_maxframes:
        warnings.warn(
            f"The number of frames ({max_pl}) is greater than the max allowed "
            f"of {animation_maxframes}. The `animation_fps` will be set to {new_fps}. "
            f"You can modify the default value by setting it in "
            "`magpylib.defaults.display.animation.maxframes`"
        )

    return path_indices, exp, frame_duration


def draw_frame(
    objs,
    colorsequence=None,
    zoom=0.0,
    autosize=None,
    **kwargs,
) -> Tuple:
    """
    Creates traces from input `objs` and provided parameters, updates the size of objects like
    Sensors and Dipoles in `kwargs` depending on the canvas size.

    Returns
    -------
    traces_dicts, kwargs: dict, dict
        returns the traces in a obj/traces_list dictionary and updated kwargs
    """
    if colorsequence is None:
        colorsequence = Config.display.colorsequence
    # dipoles and sensors use autosize, the trace building has to be put at the back of the queue.
    # autosize is calculated from the other traces overall scene range

    style_path_frames = kwargs.get(
        "style_path_frames", [-1]
    )  # get before next func strips style
    flat_objs_props, kwargs = get_flatten_objects_properties(
        *objs, colorsequence=colorsequence, **kwargs
    )
    traces_dict, traces_to_resize_dict, extra_backend_traces = get_row_col_traces(
        flat_objs_props, **kwargs
    )
    traces = [t for tr in traces_dict.values() for t in tr]
    ranges = get_scene_ranges(*traces, zoom=zoom)
    if autosize is None or autosize == "return":
        autosize = np.mean(np.diff(ranges)) / Config.display.autosizefactor

    traces_dict_2, _, extra_backend_traces2 = get_row_col_traces(
        traces_to_resize_dict, autosize=autosize, **kwargs
    )
    traces_dict.update(traces_dict_2)
    extra_backend_traces.extend(extra_backend_traces2)
    traces = group_traces(*[t for tr in traces_dict.values() for t in tr])
    obj_list_2d = [o for o in objs if o["output"] != "model3d"]
    for objs_2d in obj_list_2d:
        traces2d = get_generic_traces_2D(
            **objs_2d,
            style_path_frames=style_path_frames,
            flat_objs_props=flat_objs_props,
        )
        traces.extend(traces2d)
    return traces, autosize, ranges, extra_backend_traces


def get_row_col_traces(flat_objs_props, extra_backend=False, autosize=None, **kwargs):
    """Return traces, traces to resize and extra_backend_traces"""
    # pylint: disable=protected-access
    extra_backend_traces = []
    traces_dict = {}
    traces_to_resize_dict = {}
    for obj, params in flat_objs_props.items():
        params.update(kwargs)
        if autosize is None and getattr(obj, "_autosize", False):
            traces_to_resize_dict[obj] = {**params}
            # temporary coordinates to be able to calculate ranges
            x, y, z = obj._position.T
            traces_dict[obj] = [{"x": x, "y": y, "z": z}]
        else:
            traces_dict[obj] = []
            rco_obj = params.pop("row_cols")
            for rco in rco_obj:
                params["row"], params["col"], output_typ = rco
                if output_typ == "model3d":
                    out_traces = get_generic_traces(
                        obj, extra_backend=extra_backend, autosize=autosize, **params
                    )
                    if extra_backend:
                        extra_backend_traces.extend(out_traces.get(extra_backend, []))
                    traces_dict[obj].extend(out_traces["generic"])
    return traces_dict, traces_to_resize_dict, extra_backend_traces


def get_frames(
    objs,
    colorsequence=None,
    zoom=1,
    title=None,
    animation=False,
    supports_colorgradient=True,
    backend="generic",
    **kwargs,
):
    """This is a helper function which generates frames with generic traces to be provided to
    the chosen backend. According to a certain zoom level, all three space direction will be equal
    and match the maximum of the ranges needed to display all objects, including their paths.
    """
    # infer title if necessary
    if objs:
        style = getattr(objs[0]["objects"][0], "style", None)
        label = getattr(style, "label", None)
        title = label if len(objs[0]["objects"]) == 1 else None
    else:
        title = "No objects to be displayed"

    # make sure the number of frames does not exceed the max frames and max frame rate
    # downsample if necessary
    obj_list_semi_flat = format_obj_input(
        [o["objects"] for o in objs], allow="sources+sensors+collections"
    )
    kwargs, animation, animation_kwargs = process_animation_kwargs(
        obj_list_semi_flat, animation=animation, **kwargs
    )
    path_indices = [-1]
    if animation:
        path_indices, exp, frame_duration = extract_animation_properties(
            obj_list_semi_flat, **animation_kwargs
        )
    # create frame for each path index or downsampled path index
    frames = []
    autosize = "return"
    title_str = title
    for i, ind in enumerate(path_indices):
        extra_backend_traces = []
        if animation:
            kwargs["style_path_frames"] = [ind]
            title = "Animation 3D - " if title is None else title
            title_str = f"""{title}path index: {ind+1:0{exp}d}"""
        traces, autosize_init, ranges, extra_backend_traces = draw_frame(
            objs,
            colorsequence,
            zoom,
            autosize=autosize,
            supports_colorgradient=supports_colorgradient,
            extra_backend=backend,
            **kwargs,
        )
        if i == 0:  # get the dipoles and sensors autosize from first frame
            autosize = autosize_init
        frames.append(
            {
                "data": traces,
                "name": str(ind + 1),
                "layout": {"title": title_str},
                "extra_backend_traces": extra_backend_traces,
            }
        )

    clean_legendgroups(frames)
    traces = [t for frame in frames for t in frame["data"]]
    ranges = get_scene_ranges(*traces, zoom=zoom)
    out = {
        "frames": frames,
        "ranges": ranges,
        "input_kwargs": {**kwargs, **animation_kwargs},
    }
    if animation:
        out.update(
            {
                "frame_duration": frame_duration,
                "path_indices": path_indices,
            }
        )
    return out<|MERGE_RESOLUTION|>--- conflicted
+++ resolved
@@ -1137,18 +1137,7 @@
                     }
                     path_traces_extra_specific_backend.append(trace3d)
 
-<<<<<<< HEAD
-    traces = group_traces(*path_traces)
-    if traces:
-        all_generic_traces.extend(traces)
-
-    for traces_extra in path_traces_extra_generic_by_type.values():
-        extra_model3d_trace = merge_traces(*traces_extra)
-        all_generic_traces.append(extra_model3d_trace)
-=======
-    all_generic_traces.extend(merge_traces(*path_traces))
-    all_generic_traces.extend(group_traces(*path_traces_extra_generic))
->>>>>>> 5a366213
+    all_generic_traces.extend(group_traces(*path_traces, *path_traces_extra_generic))
 
     if disconnected_traces:
         nsubsets = len(input_obj.get_faces_subsets())

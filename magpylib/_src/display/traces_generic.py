"""Generic trace drawing functionalities"""
# pylint: disable=C0302
# pylint: disable=too-many-branches
# pylint: disable=too-many-nested-blocks
# pylint: disable=cyclic-import
# pylint: disable=too-many-statements
import numbers
import warnings
from itertools import combinations
from itertools import cycle
from typing import Tuple

import numpy as np
from scipy.spatial import distance
from scipy.spatial.transform import Rotation as RotScipy

import magpylib as magpy
from magpylib import _src
from magpylib._src.defaults.defaults_classes import default_settings as Config
from magpylib._src.defaults.defaults_utility import linearize_dict
from magpylib._src.display.sensor_mesh import get_sensor_mesh
from magpylib._src.display.traces_base import make_Arrow as make_BaseArrow
from magpylib._src.display.traces_base import make_Cuboid as make_BaseCuboid
from magpylib._src.display.traces_base import (
    make_CylinderSegment as make_BaseCylinderSegment,
)
from magpylib._src.display.traces_base import make_Ellipsoid as make_BaseEllipsoid
from magpylib._src.display.traces_base import make_Prism as make_BasePrism
from magpylib._src.display.traces_base import make_Pyramid as make_BasePyramid
from magpylib._src.display.traces_base import make_Tetrahedron as make_BaseTetrahedron
from magpylib._src.display.traces_base import (
    make_TriangularMesh as make_BaseTriangularMesh,
)
from magpylib._src.display.traces_utility import draw_arrow_from_vertices
from magpylib._src.display.traces_utility import draw_arrowed_circle
from magpylib._src.display.traces_utility import draw_arrowed_line
from magpylib._src.display.traces_utility import get_flatten_objects_properties
from magpylib._src.display.traces_utility import get_rot_pos_from_path
from magpylib._src.display.traces_utility import get_scene_ranges
from magpylib._src.display.traces_utility import getColorscale
from magpylib._src.display.traces_utility import getIntensity
from magpylib._src.display.traces_utility import group_traces
from magpylib._src.display.traces_utility import merge_mesh3d
from magpylib._src.display.traces_utility import merge_traces
from magpylib._src.display.traces_utility import place_and_orient_model3d
from magpylib._src.display.traces_utility import triangles_area
from magpylib._src.input_checks import check_excitations
from magpylib._src.style import DefaultMarkers
from magpylib._src.style import get_style
from magpylib._src.utility import format_obj_input
from magpylib._src.utility import unit_prefix


class MagpyMarkers:
    """A class that stores markers 3D-coordinates."""

    def __init__(self, *markers):
        self.style = DefaultMarkers()
        self.markers = np.array(markers)

    def _draw_func(self, color=None, style=None, **kwargs):
        """Create the plotly mesh3d parameters for a Sensor object in a dictionary based on the
        provided arguments."""
        style = self.style if style is None else style
        x, y, z = self.markers.T
        marker_kwargs = {
            f"marker_{k}": v
            for k, v in style.marker.as_dict(flatten=True, separator="_").items()
        }
        marker_kwargs["marker_color"] = (
            style.marker.color if style.marker.color is not None else color
        )
        trace = {
            "type": "scatter3d",
            "x": x,
            "y": y,
            "z": z,
            "mode": "markers",
            **marker_kwargs,
            **kwargs,
        }
        default_name = "Marker" if len(x) == 1 else "Markers"
        default_suffix = "" if len(x) == 1 else f" ({len(x)} points)"
        update_trace_name(trace, default_name, default_suffix, style)
        return trace


def make_DefaultTrace(
    obj,
    position=(0.0, 0.0, 0.0),
    orientation=None,
    color=None,
    style=None,
    **kwargs,
) -> dict:
    """
    Creates the plotly scatter3d parameters for an object with no specifically supported
    representation. The object will be represented by a scatter point and text above with object
    name.
    """
    style = obj.style if style is None else style
    trace = {
        "type": "scatter3d",
        "x": [0.0],
        "y": [0.0],
        "z": [0.0],
        "mode": "markers+text",
        "marker_size": 10,
        "marker_color": color,
        "marker_symbol": "diamond",
    }
    update_trace_name(trace, f"{type(obj).__name__}", "", style)
    trace["text"] = trace["name"]
    return place_and_orient_model3d(
        trace, orientation=orientation, position=position, **kwargs
    )


def make_Line(
    obj,
    position=(0.0, 0.0, 0.0),
    orientation=None,
    color=None,
    style=None,
    **kwargs,
) -> dict:
    """
    Creates the plotly scatter3d parameters for a Line current in a dictionary based on the
    provided arguments.
    """
    style = obj.style if style is None else style
    current = obj.current
    vertices = obj.vertices
    show_arrows = style.arrow.show
    arrow_size = style.arrow.size
    if show_arrows:
        vertices = draw_arrow_from_vertices(vertices, current, arrow_size)
    else:
        vertices = np.array(vertices).T
    x, y, z = vertices
    trace = {
        "type": "scatter3d",
        "x": x,
        "y": y,
        "z": z,
        "mode": "lines",
        "line_width": style.arrow.width,
        "line_color": color,
    }
    default_suffix = (
        f" ({unit_prefix(current)}A)"
        if current is not None
        else " (Current not initialized)"
    )
    update_trace_name(trace, "Line", default_suffix, style)
    return place_and_orient_model3d(
        trace, orientation=orientation, position=position, **kwargs
    )


def make_Loop(
    obj,
    position=(0.0, 0.0, 0.0),
    orientation=None,
    color=None,
    style=None,
    vertices=50,
    **kwargs,
):
    """
    Creates the plotly scatter3d parameters for a Loop current in a dictionary based on the
    provided arguments.
    """
    style = obj.style if style is None else style
    current = obj.current
    diameter = obj.diameter
    arrow_size = style.arrow.size if style.arrow.show else 0
    vertices = draw_arrowed_circle(current, diameter, arrow_size, vertices)
    x, y, z = vertices
    trace = {
        "type": "scatter3d",
        "x": x,
        "y": y,
        "z": z,
        "mode": "lines",
        "line_width": style.arrow.width,
        "line_color": color,
    }
    default_suffix = (
        f" ({unit_prefix(current)}A)"
        if current is not None
        else " (Current not initialized)"
    )
    update_trace_name(trace, "Loop", default_suffix, style)
    return place_and_orient_model3d(
        trace, orientation=orientation, position=position, **kwargs
    )


def make_Dipole(
    obj,
    position=(0.0, 0.0, 0.0),
    orientation=None,
    color=None,
    style=None,
    autosize=None,
    **kwargs,
) -> dict:
    """
    Create the plotly mesh3d parameters for a dipole in a dictionary based on the
    provided arguments.
    """
    style = obj.style if style is None else style
    moment = obj.moment
    moment_mag = np.linalg.norm(moment)
    size = style.size
    if autosize is not None:
        size *= autosize
    trace = make_BaseArrow(
        "plotly-dict",
        base=10,
        diameter=0.3 * size,
        height=size,
        pivot=style.pivot,
        color=color,
    )
    default_suffix = f" (moment={unit_prefix(moment_mag)}mT mm³)"
    update_trace_name(trace, "Dipole", default_suffix, style)
    nvec = np.array(moment) / moment_mag
    zaxis = np.array([0, 0, 1])
    cross = np.cross(nvec, zaxis)
    n = np.linalg.norm(cross)
    if n == 0:
        n = 1
        cross = np.array([-np.sign(nvec[-1]), 0, 0])
    dot = np.dot(nvec, zaxis)
    t = np.arccos(dot)
    vec = -t * cross / n
    mag_orient = RotScipy.from_rotvec(vec)
    orientation = orientation * mag_orient
    return place_and_orient_model3d(
        trace, orientation=orientation, position=position, **kwargs
    )


<<<<<<< HEAD
def make_self_intersecting_mesh(
    obj,
    pos_orient_inds,
    label=None,
    style=None,
    color=None,  # pylint: disable=unused-argument
    **kwargs,
):
    """Draw self-intersecting triangles"""
    # pylint: disable=protected-access
    style = obj.style if style is None else style
    mesh = getattr(style.mesh, "selfintersecting")
    inds = obj.self_intersecting_indices
    tr, vert = obj.triangles[inds], obj.vertices
    i, j, k = tr.T
    label = f"{obj}" if label is None else label
    traces = []
    for ind in pos_orient_inds:
        x, y, z = (obj._orientation[ind].apply(vert) + obj._position[ind]).T
        trace = {
            "type": "mesh3d",
            "x": x,
            "y": y,
            "z": z,
            "i": i,
            "j": j,
            "k": k,
            "color": mesh.color,
            "legendgroup": f"{obj}self-intersecting facets",
            "name": f"{label} - self-intersecting facets",
            "showlegend": True,
        }
        traces.append(trace)
    out = {**merge_traces(*traces), **kwargs}
    return out


def make_invalid_mesh_lines(
=======
def make_mesh_lines(
>>>>>>> c5ba564c
    obj,
    pos_orient_inds,
    mode,
    label=None,
    style=None,
    color=None,  # pylint: disable=unused-argument
    **kwargs,
):
    """Draw open or disjoint mesh lines and vertices"""
    # pylint: disable=protected-access
    style = obj.style if style is None else style
    mesh = getattr(style.mesh, mode)
    marker, line = mesh.marker, mesh.line
    tr, vert = obj.faces, obj.vertices
    if mode == "disconnected":
        subsets = obj.get_faces_subsets()
        lines = get_closest_vertices(subsets, vert)
    else:
        edges = np.concatenate([tr[:, 0:2], tr[:, 1:3], tr[:, ::2]], axis=0)
        # make sure unique pairs are found regardless of order
        edges = np.sort(edges, axis=1)
        edges_uniq, edges_counts = np.unique(edges, axis=0, return_counts=True)
        if mode == "open":
            lines = vert[edges_uniq[edges_counts != 2]]
        else:
            lines = vert[edges_uniq]

    out = {}
    if lines.size != 0:
        label = f"{obj}" if label is None else label
        lines = np.insert(lines, 2, None, axis=1).reshape(-1, 3)
        traces = []
        for ind in pos_orient_inds:
            x, y, z = (obj._orientation[ind].apply(lines) + obj._position[ind]).T
            trace = {
                "type": "scatter3d",
                "x": x,
                "y": y,
                "z": z,
                "marker_color": marker.color,
                "marker_size": marker.size,
                "marker_symbol": marker.symbol,
                "line_color": line.color,
                "line_width": line.width,
                "line_dash": line.style,
                "legendgroup": f"{obj}{mode}edges",
                "name": f"{label} - {mode}-edges",
            }
            traces.append(trace)
        out = {**merge_traces(*traces), **kwargs}
    return out


def get_closest_vertices(faces_subsets, vertices):
    """Get closest pairs of points between disconnected subsets of faces indices"""
    nparts = len(faces_subsets)
    inds_subsets = [np.unique(v) for v in faces_subsets]
    closest_verts_list = []
    if nparts > 1:
        connected = [np.min(inds_subsets[0])]
        while len(connected) < nparts:
            prev_min = float("inf")
            for i in connected:
                for j in range(nparts):
                    if j not in connected:
                        tr1, tr2 = inds_subsets[i], inds_subsets[j]
                        c1, c2 = vertices[tr1], vertices[tr2]
                        dist = distance.cdist(c1, c2)
                        i1, i2 = divmod(dist.argmin(), dist.shape[1])
                        min_dist = dist[i1, i2]
                        if min_dist < prev_min:
                            prev_min = min_dist
                            closest_verts = [c1[i1], c2[i2]]
                            connected_ind = j
            connected.append(connected_ind)
            closest_verts_list.append(closest_verts)
    return np.array(closest_verts_list)


def make_triangle_orientations(
    obj,
    pos_orient_inds,
    style=None,
    color=None,
    size=0.5,
    offset=0.1,
    symbol="cone",
    **kwargs,
) -> dict:
    """
    Create the plotly mesh3d parameters for a triangle orientation cone or arrow3d in a dictionary
    based on the provided arguments.
    """
    # pylint: disable=protected-access
    style = obj.style if style is None else style
    color = color if style.orientation.color is None else style.orientation.color
    size = size if style.orientation.size is None else style.orientation.size
    offset = offset if style.orientation.offset is None else style.orientation.offset
    symbol = symbol if style.orientation.symbol is None else style.orientation.symbol
    vertices = obj.mesh if hasattr(obj, "mesh") else [obj.vertices]
    traces = []
    for vert in vertices:
        vec = np.cross(vert[1] - vert[0], vert[2] - vert[1])
        nvec = vec / np.linalg.norm(vec)
        # arrow length proportional to square root of triangle
        length = np.sqrt(triangles_area(np.expand_dims(vert, axis=0))[0]) * 0.2
        zaxis = np.array([0, 0, 1])
        cross = np.cross(nvec, zaxis)
        n = np.linalg.norm(cross)
        if n == 0:
            n = 1
            cross = np.array([-np.sign(nvec[-1]), 0, 0])
        dot = np.dot(nvec, zaxis)
        t = np.arccos(dot)
        vec = -t * cross / n
        orient = RotScipy.from_rotvec(vec)
        make_fn = make_BasePyramid if symbol == "cone" else make_BaseArrow
        vmean = np.mean(vert, axis=0)
        vmean -= (1 - offset) * length * nvec * size
        for ind in pos_orient_inds:
            tr = make_fn(
                "plotly-dict",
                base=10,
                diameter=0.5 * size * length,
                height=size * length,
                pivot="tail",
                color=color,
                position=obj._orientation[ind].apply(vmean) + obj._position[ind],
                orientation=obj._orientation[ind] * orient,
                **kwargs,
            )
            traces.append(tr)
    trace = merge_mesh3d(*traces)
    return trace


def make_Cuboid(
    obj,
    position=(0.0, 0.0, 0.0),
    orientation=None,
    color=None,
    style=None,
    **kwargs,
) -> dict:
    """
    Create the plotly mesh3d parameters for a Cuboid Magnet in a dictionary based on the
    provided arguments.
    """
    style = obj.style if style is None else style
    dimension = obj.dimension
    d = [unit_prefix(d / 1000) for d in dimension]
    trace = make_BaseCuboid("plotly-dict", dimension=dimension, color=color)
    default_suffix = f" ({d[0]}m|{d[1]}m|{d[2]}m)"
    update_trace_name(trace, "Cuboid", default_suffix, style)
    update_magnet_mesh(
        trace, mag_style=style.magnetization, magnetization=obj.magnetization
    )
    return place_and_orient_model3d(
        trace, orientation=orientation, position=position, **kwargs
    )


def make_Cylinder(
    obj,
    position=(0.0, 0.0, 0.0),
    orientation=None,
    color=None,
    style=None,
    base=50,
    **kwargs,
) -> dict:
    """
    Create the plotly mesh3d parameters for a Cylinder Magnet in a dictionary based on the
    provided arguments.
    """
    style = obj.style if style is None else style
    diameter, height = obj.dimension
    d = [unit_prefix(d / 1000) for d in (diameter, height)]
    trace = make_BasePrism(
        "plotly-dict", base=base, diameter=diameter, height=height, color=color
    )
    default_suffix = f" (D={d[0]}m, H={d[1]}m)"
    update_trace_name(trace, "Cylinder", default_suffix, style)
    update_magnet_mesh(
        trace, mag_style=style.magnetization, magnetization=obj.magnetization
    )
    return place_and_orient_model3d(
        trace, orientation=orientation, position=position, **kwargs
    )


def make_CylinderSegment(
    obj,
    position=(0.0, 0.0, 0.0),
    orientation=None,
    color=None,
    style=None,
    vertices=25,
    **kwargs,
):
    """
    Create the plotly mesh3d parameters for a Cylinder Segment Magnet in a dictionary based on the
    provided arguments.
    """
    style = obj.style if style is None else style
    dimension = obj.dimension
    d = [unit_prefix(d / (1000 if i < 3 else 1)) for i, d in enumerate(dimension)]
    trace = make_BaseCylinderSegment(
        "plotly-dict", dimension=dimension, vert=vertices, color=color
    )
    default_suffix = f" (r={d[0]}m|{d[1]}m, h={d[2]}m, φ={d[3]}°|{d[4]}°)"
    update_trace_name(trace, "CylinderSegment", default_suffix, style)
    update_magnet_mesh(
        trace, mag_style=style.magnetization, magnetization=obj.magnetization
    )
    return place_and_orient_model3d(
        trace, orientation=orientation, position=position, **kwargs
    )


def make_Sphere(
    obj,
    position=(0.0, 0.0, 0.0),
    orientation=None,
    color=None,
    style=None,
    vertices=15,
    **kwargs,
) -> dict:
    """
    Create the plotly mesh3d parameters for a Sphere Magnet in a dictionary based on the
    provided arguments.
    """
    style = obj.style if style is None else style
    diameter = obj.diameter
    vertices = min(max(vertices, 3), 20)
    trace = make_BaseEllipsoid(
        "plotly-dict", vert=vertices, dimension=[diameter] * 3, color=color
    )
    default_suffix = f" (D={unit_prefix(diameter / 1000)}m)"
    update_trace_name(trace, "Sphere", default_suffix, style)
    update_magnet_mesh(
        trace, mag_style=style.magnetization, magnetization=obj.magnetization
    )
    return place_and_orient_model3d(
        trace, orientation=orientation, position=position, **kwargs
    )


def make_Tetrahedron(
    obj,
    position=(0.0, 0.0, 0.0),
    orientation=None,
    color=None,
    style=None,
    **kwargs,
) -> dict:
    """
    Create the plotly mesh3d parameters for a Tetrahedron Magnet in a dictionary based on the
    provided arguments.
    """
    style = obj.style if style is None else style
    trace = make_BaseTetrahedron("plotly-dict", vertices=obj.vertices, color=color)
    update_trace_name(trace, "Tetrahedron", "", style)
    update_magnet_mesh(
        trace, mag_style=style.magnetization, magnetization=obj.magnetization
    )
    return place_and_orient_model3d(
        trace, orientation=orientation, position=position, **kwargs
    )


def make_Triangle(
    obj,
    position=(0.0, 0.0, 0.0),
    orientation=None,
    color=None,
    style=None,
    **kwargs,
) -> dict:
    """
    Creates the plotly mesh3d parameters for a Trianglular facet in a dictionary based on the
    provided arguments.
    """
    vert = obj.vertices
    vec = np.cross(vert[1] - vert[0], vert[2] - vert[1])
    faces = np.array([[0, 1, 2]])
    # if magnetization is normal to the triangle, add a second triangle slightly above to enable
    # proper color gradient visualization. Otherwise only the middle color is shown.
    if np.all(np.cross(obj.magnetization, vec) == 0):
        epsilon = 1e-3 * vec
        vert = np.concatenate([vert - epsilon, vert + epsilon])
        side_faces = [
            [0, 1, 3],
            [1, 2, 4],
            [2, 0, 5],
            [1, 4, 3],
            [2, 5, 4],
            [0, 3, 5],
        ]
        faces = np.concatenate([faces, [[3, 4, 5]], side_faces])

    style = obj.style if style is None else style
    trace = make_BaseTriangularMesh(
        "plotly-dict", vertices=vert, faces=faces, color=color
    )
    update_trace_name(trace, obj.__class__.__name__, "", style)
    update_magnet_mesh(
        trace, mag_style=style.magnetization, magnetization=obj.magnetization
    )
    return place_and_orient_model3d(
        trace, orientation=orientation, position=position, **kwargs
    )


def make_TriangularMesh(
    obj,
    position=(0.0, 0.0, 0.0),
    orientation=None,
    color=None,
    style=None,
    **kwargs,
) -> dict:
    """
    Creates the plotly mesh3d parameters for a Trianglular facet mesh in a dictionary based on the
    provided arguments.
    """
    style = obj.style if style is None else style
    trace = make_BaseTriangularMesh(
        "plotly-dict", vertices=obj.vertices, faces=obj.faces, color=color
    )
    ntri = len(obj.faces)
    default_suffix = f" ({ntri} face{'s'[:ntri^1]})"
    update_trace_name(trace, obj.__class__.__name__, default_suffix, style)
    update_magnet_mesh(
        trace, mag_style=style.magnetization, magnetization=obj.magnetization
    )
    # make edges sharper in plotly
    trace.update(flatshading=True, lighting_facenormalsepsilon=0, lighting_ambient=0.7)
    return place_and_orient_model3d(
        trace, orientation=orientation, position=position, **kwargs
    )


def make_Pixels(positions, size=1) -> dict:
    """
    Create the plotly mesh3d parameters for Sensor pixels based on pixel positions and chosen size
    For now, only "cube" shape is provided.
    """
    pixels = [
        make_BaseCuboid("plotly-dict", position=p, dimension=[size] * 3)
        for p in positions
    ]
    return merge_mesh3d(*pixels)


def make_Sensor(
    obj,
    position=(0.0, 0.0, 0.0),
    orientation=None,
    color=None,
    style=None,
    autosize=None,
    **kwargs,
):
    """
    Create the plotly mesh3d parameters for a Sensor object in a dictionary based on the
    provided arguments.

    size_pixels: float, default=1
        A positive number. Adjusts automatic display size of sensor pixels. When set to 0,
        pixels will be hidden, when greater than 0, pixels will occupy half the ratio of the minimum
        distance between any pixel of the same sensor, equal to `size_pixel`.
    """
    style = obj.style if style is None else style
    dimension = getattr(obj, "dimension", style.size)
    pixel = obj.pixel
    pixel = np.unique(np.array(pixel).reshape((-1, 3)), axis=0)
    style_arrows = style.arrows.as_dict(flatten=True, separator="_")
    sensor = get_sensor_mesh(**style_arrows, center_color=color)
    vertices = np.array([sensor[k] for k in "xyz"]).T
    if color is not None:
        sensor["facecolor"][sensor["facecolor"] == "rgb(238,238,238)"] = color
    dim = np.array(
        [dimension] * 3 if isinstance(dimension, (float, int)) else dimension[:3],
        dtype=float,
    )
    no_pix = pixel.shape[0] == 1 and (pixel == 0).all()
    one_pix = pixel.shape[0] == 1 and not (pixel == 0).all()
    if autosize is not None:
        dim *= autosize
    if no_pix:
        dim_ext = dim
    else:
        if one_pix:
            pixel = np.concatenate([[[0, 0, 0]], pixel])
        hull_dim = pixel.max(axis=0) - pixel.min(axis=0)
        dim_ext = max(np.mean(dim), np.min(hull_dim))
    cube_mask = (vertices < 1).all(axis=1)
    vertices[cube_mask] = 0 * vertices[cube_mask]
    vertices[~cube_mask] = dim_ext * vertices[~cube_mask]
    vertices /= 2  # sensor_mesh vertices are of length 2
    x, y, z = vertices.T
    sensor.update(x=x, y=y, z=z)
    meshes_to_merge = [sensor]
    if not no_pix:
        pixel_color = style.pixel.color
        pixel_size = style.pixel.size
        combs = np.array(list(combinations(pixel, 2)))
        vecs = np.diff(combs, axis=1)
        dists = np.linalg.norm(vecs, axis=2)
        min_dist = np.min(dists)
        pixel_dim = dim_ext / 5 if min_dist == 0 else min_dist / 2
        if pixel_size > 0:
            pixel_dim *= pixel_size
            poss = pixel[1:] if one_pix else pixel
            pixels_mesh = make_Pixels(positions=poss, size=pixel_dim)
            pixels_mesh["facecolor"] = np.repeat(pixel_color, len(pixels_mesh["i"]))
            meshes_to_merge.append(pixels_mesh)
        hull_pos = 0.5 * (pixel.max(axis=0) + pixel.min(axis=0))
        hull_dim[hull_dim == 0] = pixel_dim / 2
        hull_mesh = make_BaseCuboid(
            "plotly-dict", position=hull_pos, dimension=hull_dim
        )
        hull_mesh["facecolor"] = np.repeat(color, len(hull_mesh["i"]))
        meshes_to_merge.append(hull_mesh)
    trace = merge_mesh3d(*meshes_to_merge)
    default_suffix = (
        f" ({'x'.join(str(p) for p in obj.pixel.shape[:-1])} pixels)"
        if obj.pixel.ndim != 1
        else f" ({pixel[1:].shape[0]} pixel)"
        if one_pix
        else ""
    )
    update_trace_name(trace, "Sensor", default_suffix, style)
    return place_and_orient_model3d(
        trace, orientation=orientation, position=position, **kwargs
    )


def update_magnet_mesh(mesh_dict, mag_style=None, magnetization=None):
    """
    Updates an existing plotly mesh3d dictionary of an object which has a magnetic vector. The
    object gets colorized, positioned and oriented based on provided arguments.
    """
    mag_color = mag_style.color
    if magnetization is not None and mag_style.show:
        vertices = np.array([mesh_dict[k] for k in "xyz"]).T
        color_middle = mag_color.middle
        if mag_color.mode == "tricycle":
            color_middle = mesh_dict["color"]
        elif mag_color.mode == "bicolor":
            color_middle = False
        mesh_dict["colorscale"] = getColorscale(
            color_transition=mag_color.transition,
            color_north=mag_color.north,
            color_middle=color_middle,
            color_south=mag_color.south,
        )
        mesh_dict["intensity"] = getIntensity(
            vertices=vertices,
            axis=magnetization,
        )
        mesh_dict["showscale"] = False
    return mesh_dict


def update_trace_name(trace, default_name, default_suffix, style):
    """provides legend entry based on name and suffix"""
    name = default_name if style.label is None else style.label
    if style.description.show and style.description.text is None:
        name_suffix = default_suffix
    elif not style.description.show:
        name_suffix = ""
    else:
        name_suffix = f" ({style.description.text})"
    trace.update(name=f"{name}{name_suffix}")
    return trace


def make_mag_arrows(obj, pos_orient_inds, style, legendgroup, kwargs):
    """draw direction of magnetization of faced magnets

    Parameters
    ----------
    - obj: object with magnetization vector to be drawn
    - colors: colors of faced_objects
    - show_path(bool or int): draw on every position where object is displayed
    """
    # pylint: disable=protected-access

    # vector length, color and magnetization
    if hasattr(obj, "diameter"):
        length = obj.diameter  # Sphere
    elif isinstance(obj, magpy.misc.Triangle):
        length = np.amax(obj.vertices) - np.amin(obj.vertices)
    elif hasattr(obj, "mesh"):
        length = np.amax(np.ptp(obj.mesh.reshape(-1, 3), axis=0))
    elif hasattr(obj, "vertices"):
        length = np.amax(np.ptp(obj.vertices, axis=0))
    else:  # Cuboid, Cylinder, CylinderSegment
        length = np.amax(obj.dimension[:3])
    length *= 1.8 * style.magnetization.size
    mag = obj.magnetization
    # collect all draw positions and directions
    points = []
    for ind in pos_orient_inds:
        pos = getattr(obj, "_barycenter", obj._position)[ind]
        direc = mag / (np.linalg.norm(mag) + 1e-6) * length
        vec = obj._orientation[ind].apply(direc)
        pts = draw_arrowed_line(vec, pos, sign=1, arrow_pos=1, pivot="tail")
        points.append(pts)
    # insert empty point to avoid connecting line between arrows
    points = np.array(points)
    points = np.insert(points, points.shape[-1], np.nan, axis=2)
    # remove last nan after insert with [:-1]
    x, y, z = np.concatenate(points.swapaxes(1, 2))[:-1].T
    trace = {
        "type": "scatter3d",
        "mode": "lines",
        "line_color": kwargs["color"],
        "opacity": kwargs["opacity"],
        "x": x,
        "y": y,
        "z": z,
        "legendgroup": legendgroup,
        "showlegend": False,
    }
    return trace


def make_path(input_obj, style, legendgroup, kwargs):
    """draw obj path based on path style properties"""
    x, y, z = np.array(input_obj.position).T
    txt_kwargs = (
        {"mode": "markers+text+lines", "text": list(range(len(x)))}
        if style.path.numbering
        else {"mode": "markers+lines"}
    )
    marker = style.path.marker.as_dict()
    marker["symbol"] = marker["symbol"]
    marker["color"] = kwargs["color"] if marker["color"] is None else marker["color"]
    line = style.path.line.as_dict()
    line["dash"] = line["style"]
    line["color"] = kwargs["color"] if line["color"] is None else line["color"]
    line = {k: v for k, v in line.items() if k != "style"}
    scatter_path = {
        "type": "scatter3d",
        "x": x,
        "y": y,
        "z": z,
        "name": f"Path: {input_obj}",
        "showlegend": False,
        "legendgroup": legendgroup,
        **{f"marker_{k}": v for k, v in marker.items()},
        **{f"line_{k}": v for k, v in line.items()},
        **txt_kwargs,
        "opacity": kwargs["opacity"],
    }
    return scatter_path


def get_generic_traces(
    input_obj,
    color=None,
    autosize=None,
    legendgroup=None,
    showlegend=None,
    legendtext=None,
    mag_color_grad_apt=True,
    extra_backend=False,
    **kwargs,
) -> list:
    """
    This is a helper function providing the plotly traces for any object of the magpylib library. If
    the object is not supported, the trace representation will fall back to a single scatter point
    with the object name marked above it.

    - If the object has a path (multiple positions), the function will return both the object trace
    and the corresponding path trace. The legend entry of the path trace will be hidden but both
    traces will share the same `legendgroup` so that a legend entry click will hide/show both traces
    at once. From the user's perspective, the traces will be merged.

    - The argument caught by the kwargs dictionary must all be arguments supported both by
    `scatter3d` and `mesh3d` plotly objects, otherwise an error will be raised.
    """

    # pylint: disable=too-many-branches
    # pylint: disable=too-many-statements
    # pylint: disable=too-many-nested-blocks
    # pylint: disable=protected-access
    # pylint: disable=import-outside-toplevel

    from magpylib._src.obj_classes.class_misc_Triangle import Triangle
    from magpylib._src.obj_classes.class_magnet_TriangularMesh import TriangularMesh

    # parse kwargs into style and non style args
    style = get_style(input_obj, Config, **kwargs)
    kwargs = {k: v for k, v in kwargs.items() if not k.startswith("style")}
    kwargs["style"] = style
    style_color = getattr(style, "color", None)
    kwargs["color"] = style_color if style_color is not None else color
    kwargs["opacity"] = style.opacity
    legendgroup = f"{input_obj}" if legendgroup is None else legendgroup

    is_mag_arrows = False
    if getattr(input_obj, "magnetization", None) is not None:
        mode = style.magnetization.mode
        if style.magnetization.show:
            if "arrow" in mode or not mag_color_grad_apt:
                is_mag_arrows = True
            if mag_color_grad_apt and "color" not in mode and mode != "auto":
                style.magnetization.show = False  # disables color gradient only

    # check excitations validity
    for param in ("magnetization", "arrow"):
        if getattr(getattr(style, param, None), "show", False):
            check_excitations([input_obj])

    label = getattr(getattr(input_obj, "style", None), "label", None)
    label = label if label is not None else str(type(input_obj).__name__)

    make_func = input_obj._draw_func
    make_func_kwargs = kwargs.copy()
    if getattr(input_obj, "_autosize", False):
        make_func_kwargs["autosize"] = autosize

    traces = []
    path_traces = []
    path_traces_extra_generic = {}
    path_traces_extra_specific_backend = []
    has_path = hasattr(input_obj, "position") and hasattr(input_obj, "orientation")
    if not has_path:
        traces = [make_func(**make_func_kwargs)]
        out = (traces,)
        if extra_backend is not False:
            out += (path_traces_extra_specific_backend,)
        return out[0] if len(out) == 1 else out

    extra_model3d_traces = style.model3d.data if style.model3d.data is not None else []
    orientations, positions, pos_orient_inds = get_rot_pos_from_path(
        input_obj, style.path.frames
    )
    obj_is_disconnected = (
        isinstance(input_obj, TriangularMesh)
        and style.mesh.disconnected.show
        and not input_obj.check_disconnected()
    )
    disconnected_traces = []
    for pos_orient_enum, (orient, pos) in enumerate(zip(orientations, positions)):
        if style.model3d.showdefault and make_func is not None:
            if obj_is_disconnected:
                tria_orig = input_obj._faces
                mag_show = style.magnetization.show
                for tri, dis_color in zip(
                    input_obj.get_faces_subsets(),
                    cycle(style.mesh.disconnected.colorsequence),
                ):
                    # temporary mutate faces from subset
                    input_obj._faces = tri
                    style.magnetization.show = False
                    disconnected_traces.append(
                        make_func(
                            position=pos,
                            orientation=orient,
                            **{**make_func_kwargs, "color": dis_color},
                        )
                    )
                input_obj._faces = tria_orig
                style.magnetization.show = mag_show
            else:
                path_traces.append(
                    make_func(position=pos, orientation=orient, **make_func_kwargs)
                )
        for extr in extra_model3d_traces:
            if extr.show:
                extr.update(extr.updatefunc())
                if extr.backend == "generic":
                    trace3d = {"opacity": kwargs["opacity"]}
                    ttype = extr.constructor.lower()
                    obj_extr_trace = (
                        extr.kwargs() if callable(extr.kwargs) else extr.kwargs
                    )
                    obj_extr_trace = {"type": ttype, **obj_extr_trace}
                    if ttype == "scatter3d":
                        for k in ("marker", "line"):
                            trace3d[f"{k}_color"] = trace3d.get(
                                f"{k}_color", kwargs["color"]
                            )
                    elif ttype == "mesh3d":
                        trace3d["showscale"] = trace3d.get("showscale", False)
                        if "facecolor" in obj_extr_trace:
                            ttype = "mesh3d_facecolor"
                        trace3d["color"] = trace3d.get("color", kwargs["color"])
                    else:  # pragma: no cover
                        raise ValueError(
                            f"{ttype} is not supported, only 'scatter3d' and 'mesh3d' are"
                        )
                    trace3d.update(
                        linearize_dict(
                            place_and_orient_model3d(
                                model_kwargs=obj_extr_trace,
                                orientation=orient,
                                position=pos,
                                scale=extr.scale,
                            ),
                            separator="_",
                        )
                    )
                    if ttype not in path_traces_extra_generic:
                        path_traces_extra_generic[ttype] = []
                    path_traces_extra_generic[ttype].append(trace3d)
                elif extr.backend == extra_backend:
                    showleg = (
                        showlegend
                        and pos_orient_enum == 0
                        and not style.model3d.showdefault
                    )
                    showleg = True if showleg is None else showleg
                    trace3d = {
                        "model3d": extr,
                        "position": pos,
                        "orientation": orient,
                        "kwargs": {
                            "opacity": kwargs["opacity"],
                            "color": kwargs["color"],
                            "legendgroup": legendgroup,
                            "name": label,
                            "showlegend": showleg,
                        },
                    }
                    path_traces_extra_specific_backend.append(trace3d)
    trace = merge_traces(*path_traces)
    for ind, traces_extra in enumerate(path_traces_extra_generic.values()):
        extra_model3d_trace = merge_traces(*traces_extra)
        extra_model3d_trace.update(
            {
                "legendgroup": legendgroup,
                "showlegend": showlegend and ind == 0 and not trace,
                "name": label,
            }
        )
        traces.append(extra_model3d_trace)

    if trace:
        trace.update(
            {
                "legendgroup": legendgroup,
                "showlegend": True if showlegend is None else showlegend,
            }
        )
        if legendtext is not None:
            trace["name"] = legendtext
        traces.append(trace)

    if disconnected_traces:
        nsubsets = len(input_obj.get_faces_subsets())
        for ind in range(nsubsets):
            trace = merge_traces(*disconnected_traces[ind::nsubsets])
            trace.update(
                {
                    "legendgroup": f"{legendgroup} - part_{ind+1:02d}",
                    "showlegend": True if showlegend is None else showlegend,
                }
            )
            lg = trace.get("name", "") if legendtext is None else legendtext
            trace["name"] = f"{lg} - part_{ind+1:02d}"
            traces.append(trace)

    if np.array(input_obj.position).ndim > 1 and style.path.show:
        scatter_path = make_path(input_obj, style, legendgroup, kwargs)
        traces.append(scatter_path)

    if is_mag_arrows:
        traces.append(
            make_mag_arrows(input_obj, pos_orient_inds, style, legendgroup, kwargs)
        )
    if isinstance(input_obj, (Triangle, TriangularMesh)) and style.orientation.show:
        traces.append(
            make_triangle_orientations(
                input_obj, pos_orient_inds, legendgroup=legendgroup, **kwargs
            )
        )
    if isinstance(input_obj, TriangularMesh):
        for mode in ("grid", "open", "disconnected"):
            if mode == "open":
                if input_obj._status_open is None:
                    warnings.warn(
                        f"{input_obj!r} closed status has not been checked before attempting "
                        "to show potential open edges, which may take a while to compute "
                        "when the mesh has many faces, now applying operation..."
                    )
                if input_obj.check_open():
                    continue
            if mode == "disconnected":
                if input_obj._status_disconnected is None:
                    warnings.warn(
                        f"{input_obj!r} connected status checked before atempting to show "
                        "possible disconnected parts, which may take a while to compute when the "
                        "mesh has many faces, now applying operation..."
                    )
                if input_obj.check_disconnected():
                    continue
            if getattr(style.mesh, mode).show:
                trace = make_mesh_lines(
                    input_obj, pos_orient_inds, mode, label, **kwargs
                )
                if trace:
                    traces.append(trace)
        if input_obj.is_self_intersecting and style.mesh.selfintersecting.show:
            traces.append(
                make_self_intersecting_mesh(input_obj, pos_orient_inds, label, **kwargs)
            )
    out = (traces,)
    if extra_backend is not False:
        out += (path_traces_extra_specific_backend,)
    return out[0] if len(out) == 1 else out


def clean_legendgroups(frames):
    """removes legend duplicates for a plotly figure"""
    for fr in frames:
        legendgroups = []
        for tr in fr["data"]:
            lg = tr.get("legendgroup", None)
            if lg is not None and lg not in legendgroups:
                legendgroups.append(lg)
            elif lg is not None:  # and tr.legendgrouptitle.text is None:
                tr["showlegend"] = False


def process_animation_kwargs(obj_list, animation=False, **kwargs):
    """Update animation kwargs"""
    markers = [o for o in obj_list if isinstance(o, MagpyMarkers)]
    flat_obj_list = format_obj_input([o for o in obj_list if o not in markers])
    flat_obj_list.extend(markers)
    # set animation and animation_time
    if isinstance(animation, numbers.Number) and not isinstance(animation, bool):
        kwargs["animation_time"] = animation
        animation = True
    if (
        not any(
            getattr(obj, "position", np.array([])).ndim > 1 for obj in flat_obj_list
        )
        and animation is not False
    ):  # check if some path exist for any object
        animation = False
        warnings.warn("No path to be animated detected, displaying standard plot")

    anim_def = Config.display.animation.copy()
    anim_def.update({k[10:]: v for k, v in kwargs.items()}, _match_properties=False)
    animation_kwargs = {f"animation_{k}": v for k, v in anim_def.as_dict().items()}
    kwargs = {k: v for k, v in kwargs.items() if not k.startswith("animation")}
    return kwargs, animation, animation_kwargs


def extract_animation_properties(
    objs,
    *,
    animation_maxfps,
    animation_time,
    animation_fps,
    animation_maxframes,
    # pylint: disable=unused-argument
    animation_slider,
):
    """Exctract animation properties"""
    # pylint: disable=import-outside-toplevel
    from magpylib._src.obj_classes.class_Collection import Collection

    path_lengths = []
    for obj in objs:
        subobjs = [obj]
        if isinstance(obj, Collection):
            subobjs.extend(obj.children)
        for subobj in subobjs:
            path_len = getattr(subobj, "_position", np.array((0.0, 0.0, 0.0))).shape[0]
            path_lengths.append(path_len)

    max_pl = max(path_lengths)
    if animation_fps > animation_maxfps:
        warnings.warn(
            f"The set `animation_fps` at {animation_fps} is greater than the max allowed of"
            f" {animation_maxfps}. `animation_fps` will be set to"
            f" {animation_maxfps}. "
            f"You can modify the default value by setting it in "
            "`magpylib.defaults.display.animation.maxfps`"
        )
        animation_fps = animation_maxfps

    maxpos = min(animation_time * animation_fps, animation_maxframes)

    if max_pl <= maxpos:
        path_indices = np.arange(max_pl)
    else:
        round_step = max_pl / (maxpos - 1)
        ar = np.linspace(0, max_pl, max_pl, endpoint=False)
        path_indices = np.unique(np.floor(ar / round_step) * round_step).astype(
            int
        )  # downsampled indices
        path_indices[-1] = (
            max_pl - 1
        )  # make sure the last frame is the last path position

    # calculate exponent of last frame index to avoid digit shift in
    # frame number display during animation
    exp = (
        np.log10(path_indices.max()).astype(int) + 1
        if path_indices.ndim != 0 and path_indices.max() > 0
        else 1
    )

    frame_duration = int(animation_time * 1000 / path_indices.shape[0])
    new_fps = int(1000 / frame_duration)
    if max_pl > animation_maxframes:
        warnings.warn(
            f"The number of frames ({max_pl}) is greater than the max allowed "
            f"of {animation_maxframes}. The `animation_fps` will be set to {new_fps}. "
            f"You can modify the default value by setting it in "
            "`magpylib.defaults.display.animation.maxframes`"
        )

    return path_indices, exp, frame_duration


def draw_frame(
    obj_list_semi_flat,
    colorsequence=None,
    zoom=0.0,
    autosize=None,
    output="dict",
    mag_color_grad_apt=True,
    extra_backend=False,
    **kwargs,
) -> Tuple:
    """
    Creates traces from input `objs` and provided parameters, updates the size of objects like
    Sensors and Dipoles in `kwargs` depending on the canvas size.

    Returns
    -------
    traces_dicts, kwargs: dict, dict
        returns the traces in a obj/traces_list dictionary and updated kwargs
    """
    # pylint: disable=protected-access
    if colorsequence is None:
        colorsequence = Config.display.colorsequence
    extra_backend_traces = []
    Sensor = _src.obj_classes.class_Sensor.Sensor
    Dipole = _src.obj_classes.class_misc_Dipole.Dipole
    traces_out = {}
    # dipoles and sensors use autosize, the trace building has to be put at the back of the queue.
    # autosize is calculated from the other traces overall scene range
    traces_to_resize = {}
    flat_objs_props = get_flatten_objects_properties(
        *obj_list_semi_flat, colorsequence=colorsequence
    )
    for obj, params in flat_objs_props.items():
        params.update(kwargs)
        if isinstance(obj, (Dipole, Sensor)):
            traces_to_resize[obj] = {**params}
            # temporary coordinates to be able to calculate ranges
            x, y, z = obj._position.T
            traces_out[obj] = [{"x": x, "y": y, "z": z}]
        else:
            out_traces = get_generic_traces(
                obj,
                mag_color_grad_apt=mag_color_grad_apt,
                extra_backend=extra_backend,
                **params,
            )
            if extra_backend is not False:
                out_traces, ebt = out_traces
                extra_backend_traces.extend(ebt)
            traces_out[obj] = out_traces
    traces = [t for tr in traces_out.values() for t in tr]
    ranges = get_scene_ranges(*traces, zoom=zoom)
    if autosize is None or autosize == "return":
        autosize = np.mean(np.diff(ranges)) / Config.display.autosizefactor
    for obj, params in traces_to_resize.items():
        out_traces = get_generic_traces(
            obj,
            autosize=autosize,
            mag_color_grad_apt=mag_color_grad_apt,
            extra_backend=extra_backend,
            **params,
        )
        if extra_backend is not False:
            out_traces, ebt = out_traces
            extra_backend_traces.extend(ebt)
        traces_out[obj] = out_traces
    if output == "list":
        traces = [t for tr in traces_out.values() for t in tr]
        traces_out = group_traces(*traces)
    return traces_out, autosize, ranges, extra_backend_traces


def get_frames(
    objs,
    colorsequence=None,
    zoom=1,
    title=None,
    animation=False,
    mag_color_grad_apt=True,
    extra_backend=False,
    **kwargs,
):
    """This is a helper function which generates frames with generic traces to be provided to
    the chosen backend. According to a certain zoom level, all three space direction will be equal
    and match the maximum of the ranges needed to display all objects, including their paths.
    """
    # infer title if necessary
    if objs:
        style = getattr(objs[0], "style", None)
        label = getattr(style, "label", None)
        title = label if len(objs) == 1 else None
    else:
        title = "No objects to be displayed"

    # make sure the number of frames does not exceed the max frames and max frame rate
    # downsample if necessary
    kwargs, animation, animation_kwargs = process_animation_kwargs(
        objs, animation=animation, **kwargs
    )
    path_indices = [-1]
    if animation:
        path_indices, exp, frame_duration = extract_animation_properties(
            objs, **animation_kwargs
        )

    # create frame for each path index or downsampled path index
    frames = []
    autosize = "return"
    title_str = title
    for i, ind in enumerate(path_indices):
        extra_backend_traces = []
        if animation:
            kwargs["style_path_frames"] = [ind]
            title = "Animation 3D - " if title is None else title
            title_str = f"""{title}path index: {ind+1:0{exp}d}"""
        traces, autosize_init, ranges, extra_backend_traces = draw_frame(
            objs,
            colorsequence,
            zoom,
            autosize=autosize,
            output="list",
            mag_color_grad_apt=mag_color_grad_apt,
            extra_backend=extra_backend,
            **kwargs,
        )
        if i == 0:  # get the dipoles and sensors autosize from first frame
            autosize = autosize_init
        frames.append(
            {
                "data": traces,
                "name": str(ind + 1),
                "layout": {"title": title_str},
                "extra_backend_traces": extra_backend_traces,
            }
        )

    clean_legendgroups(frames)
    traces = [t for frame in frames for t in frame["data"]]
    ranges = get_scene_ranges(*traces, zoom=zoom)
    out = {
        "frames": frames,
        "ranges": ranges,
    }
    if animation:
        out.update(
            {
                "frame_duration": frame_duration,
                "path_indices": path_indices,
                "animation_slider": animation_kwargs["animation_slider"],
            }
        )
    return out<|MERGE_RESOLUTION|>--- conflicted
+++ resolved
@@ -243,7 +243,6 @@
     )
 
 
-<<<<<<< HEAD
 def make_self_intersecting_mesh(
     obj,
     pos_orient_inds,
@@ -281,10 +280,7 @@
     return out
 
 
-def make_invalid_mesh_lines(
-=======
 def make_mesh_lines(
->>>>>>> c5ba564c
     obj,
     pos_orient_inds,
     mode,

--- conflicted
+++ resolved
@@ -113,13 +113,8 @@
             if showlegend and has_facecolor:
                 tr_mesh["legend_handler"] = StripedHandler(Counter(trace["facecolor"]))
             if ind != 0:  # hide substrace legends except first
-<<<<<<< HEAD
-                tr_mesh["kwargs"]["label"] = "_no_legend_"
+                tr_mesh["kwargs"]["label"] = "_nolegend_"
             traces_mpl.append(tr_mesh)
-=======
-                tr["kwargs"]["label"] = "_nolegend_"
-            traces_mpl.append(tr)
->>>>>>> 85a3ac50
     elif "scatter" in trace["type"]:
         props = {
             k: trace.get(v[0], {}).get(v[1], trace.get("_".join(v), None))
@@ -198,11 +193,7 @@
                     if leg_title is not None:
                         tr_mesh["kwargs"]["label"] += f" ({leg_title})"
             else:
-<<<<<<< HEAD
-                tr_mesh["kwargs"]["label"] = "_no_legend"
-=======
-                tr["kwargs"]["label"] = "_nolegend_"
->>>>>>> 85a3ac50
+                tr_mesh["kwargs"]["label"] = "_nolegend"
     return traces_mpl
 
 
@@ -365,23 +356,15 @@
                     **{f"{k}lim": r for k, r in zip("xyz", ranges)},
                 )
                 ax.set_box_aspect(aspect=(1, 1, 1))
-<<<<<<< HEAD
-                if 0 < count <= legend_max_items:
+                if 0 < count <= legend_maxitems:
                     lg_kw = {"bbox_to_anchor": (1.04, 1), "loc": "upper left"}
                     if handler_map:
                         lg_kw["handler_map"] = handler_map
-                    ax.legend(**lg_kw)
-=======
-                if 0 < count <= legend_maxitems:
                     try:
-                        ax.legend(
-                            bbox_to_anchor=(1.04, 1),
-                            loc="upper left",
-                        )
+                        ax.legend(**lg_kw)
                     except AttributeError:
                         # see https://github.com/matplotlib/matplotlib/pull/25565
                         pass
->>>>>>> 85a3ac50
             else:
                 ax.legend(loc="best")
 

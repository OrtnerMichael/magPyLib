--- conflicted
+++ resolved
@@ -31,15 +31,8 @@
         Option False shows objects at final path position and hides paths.
         Option True shows objects at final path position and shows object paths.
         Option int i displays the objects at every i'th path position.
-<<<<<<< HEAD
-        Option array_like shape (n,) discribes certain path indices. The objects
+        Option array_like shape (n,) describes certain path indices. The objects
         3D-representations are shown at every given path index.
-=======
-        Option array_like shape (n,) describes certain path indices. The objects
-        displays are displayed at every given path index.
-        Option `'animate'` (Plotly backend only) shows an animation of objects moving
-        along their paths.
->>>>>>> 5f896d2f
 
     zoom: float, default = 0
         Adjust plot zoom-level. When zoom=0 3D-figure boundaries are tight.

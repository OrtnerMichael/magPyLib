""" Display function codes"""
from importlib import import_module

from magpylib._src.display.traces_generic import MagpyMarkers
from magpylib._src.input_checks import check_dimensions
from magpylib._src.input_checks import check_excitations
from magpylib._src.input_checks import check_format_input_backend
from magpylib._src.input_checks import check_format_input_vector
from magpylib._src.input_checks import check_input_animation
from magpylib._src.input_checks import check_input_zoom
from magpylib._src.utility import format_obj_input
from magpylib._src.utility import test_path_format


def show(
    *objects,
    zoom=0,
    animation=False,
    markers=None,
    backend=None,
    canvas=None,
    return_fig=False,
    **kwargs,
):
    """Display objects and paths graphically.

    Global graphic styles can be set with kwargs as style dictionary or using
    style underscore magic.

    Parameters
    ----------
    objects: Magpylib objects (sources, collections, sensors)
        Objects to be displayed.

    zoom: float, default=`0`
        Adjust plot zoom-level. When zoom=0 3D-figure boundaries are tight.

    animation: bool or float, default=`False`
        If `True` and at least one object has a path, the paths are rendered.
        If input is a positive float, the animation time is set to the given value.
        This feature is only available for the plotly backend.

    markers: array_like, shape (n,3), default=`None`
        Display position markers in the global coordinate system.

    backend: string, default=`None`
<<<<<<< HEAD
        Define plotting backend. Must be one of `'matplotlib'`, `'plotly'` or `'pyvista'`. If not
=======
        Define plotting backend. Must be one of `'matplotlib'`, `'plotly'`. If not
>>>>>>> 3e4fdf3a
        set, parameter will default to `magpylib.defaults.display.backend` which is
        `'matplotlib'` by installation default.

    canvas: matplotlib.pyplot `AxesSubplot` or plotly `Figure` object, default=`None`
        Display graphical output on a given canvas:
        - with matplotlib: `matplotlib.axes._subplots.AxesSubplot` with `projection=3d.
        - with plotly: `plotly.graph_objects.Figure` or `plotly.graph_objects.FigureWidget`.
        - with pyvista: `pyvista.Plotter`.
        By default a new canvas is created and immediately displayed.

    canvas: bool, default=False
        If True, the function call returns the figure object.
        - with matplotlib: `matplotlib.figure.Figure`.
        - with plotly: `plotly.graph_objects.Figure` or `plotly.graph_objects.FigureWidget`.

    Returns
    -------
    `None` or figure object

    Examples
    --------

    Display multiple objects, object paths, markers in 3D using Matplotlib or Plotly:

    >>> import magpylib as magpy
    >>> src = magpy.magnet.Sphere(magnetization=(0,0,1), diameter=1)
    >>> src.move([(0.1*x,0,0) for x in range(50)])
    Sphere...
    >>> src.rotate_from_angax(angle=[*range(0,400,10)], axis='z', anchor=0, start=11)
    Sphere...
    >>> ts = [-.4,0,.4]
    >>> sens = magpy.Sensor(position=(0,0,2), pixel=[(x,y,0) for x in ts for y in ts])
    >>> magpy.show(src, sens) # doctest: +SKIP
    >>> magpy.show(src, sens, backend='plotly') # doctest: +SKIP
    >>> # graphic output

    Display output on your own canvas (here a Matplotlib 3d-axes):

    >>> import matplotlib.pyplot as plt
    >>> import magpylib as magpy
    >>> my_axis = plt.axes(projection='3d')
    >>> magnet = magpy.magnet.Cuboid(magnetization=(1,1,1), dimension=(1,2,3))
    >>> sens = magpy.Sensor(position=(0,0,3))
    >>> magpy.show(magnet, sens, canvas=my_axis, zoom=1)
    >>> plt.show() # doctest: +SKIP
    >>> # graphic output

    Use sophisticated figure styling options accessible from defaults, as individual object styles
    or as global style arguments in display.

    >>> import magpylib as magpy
    >>> src1 = magpy.magnet.Sphere((1,1,1), 1, [(0,0,0), (0,0,3)])
    >>> src2 = magpy.magnet.Sphere((1,1,1), 1, [(1,0,0), (1,0,3)], style_path_show=False)
    >>> magpy.defaults.display.style.magnet.magnetization.size = 2
    >>> src1.style.magnetization.size = 1
    >>> magpy.show(src1, src2, style_color='r') # doctest: +SKIP
    >>> # graphic output
    """

    # flatten input
    obj_list_flat = format_obj_input(objects, allow="sources+sensors")
    obj_list_semi_flat = format_obj_input(objects, allow="sources+sensors+collections")

    # test if all source dimensions and excitations have been initialized
    check_dimensions(obj_list_flat)
    check_excitations(obj_list_flat)

    # test if every individual obj_path is good
    test_path_format(obj_list_flat)

    # input checks
    backend = check_format_input_backend(backend)
    check_input_zoom(zoom)
    check_input_animation(animation)
    check_format_input_vector(
        markers,
        dims=(2,),
        shape_m1=3,
        sig_name="markers",
        sig_type="array_like of shape (n,3)",
        allow_None=True,
    )

    # pylint: disable=import-outside-toplevel
    display_func = getattr(
        import_module(f"magpylib._src.display.backend_{backend}"), f"display_{backend}"
    )

    if markers is not None and markers:
        obj_list_semi_flat = list(obj_list_semi_flat) + [MagpyMarkers(*markers)]

    return display_func(
        *obj_list_semi_flat,
        zoom=zoom,
        canvas=canvas,
        animation=animation,
        return_fig=return_fig,
        **kwargs,
    )<|MERGE_RESOLUTION|>--- conflicted
+++ resolved
@@ -44,11 +44,7 @@
         Display position markers in the global coordinate system.
 
     backend: string, default=`None`
-<<<<<<< HEAD
-        Define plotting backend. Must be one of `'matplotlib'`, `'plotly'` or `'pyvista'`. If not
-=======
         Define plotting backend. Must be one of `'matplotlib'`, `'plotly'`. If not
->>>>>>> 3e4fdf3a
         set, parameter will default to `magpylib.defaults.display.backend` which is
         `'matplotlib'` by installation default.
 

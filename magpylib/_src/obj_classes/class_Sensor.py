"""Sensor class code
DOCSTRINGS V4 READY
"""

from magpylib._src.obj_classes.class_BaseGeo import BaseGeo
from magpylib._src.obj_classes.class_BaseDisplayRepr import BaseDisplayRepr
from magpylib._src.utility import format_star_input
from magpylib._src.input_checks import check_format_input_vector
from magpylib._src.fields.field_wrap_BH_level2 import getBH_level2


class Sensor(BaseGeo, BaseDisplayRepr):
    """Magnetic field sensor.

    Can be used as `observers` input for magnetic field computation.

    When `position=(0,0,0)` and `orientation=None` local object coordinates
    coincide with the global coordinate system.

    A sensor is made up of pixel (sensing elements) where the magnetic field is evaluated.

    Parameters
    ----------
    position: array_like, shape (3,) or (m,3), default=`(0,0,0)`
        Object position(s) in the global coordinates in units of [mm]. For m>1, the
        `position` and `orientation` attributes together represent an object path.

    pixel: array_like, shape (3,) or (n1,n2,...,3), default=`(0,0,0)`
        Sensor pixel (=sensing elements) positions in the local object coordinates
        (rotate with object), in units of [mm].

    orientation: scipy `Rotation` object with length 1 or m, default=`None`
        Object orientation(s) in the global coordinates. `None` corresponds to
        a unit-rotation. For m>1, the `position` and `orientation` attributes
        together represent an object path.

    parent: `Collection` object or `None`
        The object is a child of it's parent collection.

    style: dict
        Object style inputs must be in dictionary form, e.g. `{'color':'red'}` or
        using style underscore magic, e.g. `style_color='red'`.

    Returns
    -------
    observer: `Sensor` object

    Examples
    --------
    `Sensor` objects are observers for magnetic field computation. In this example we compute the
    B-field in units of [mT] as seen by the sensor in the center of a circular current loop:

    >>> import magpylib as magpy
    >>> sens = magpy.Sensor()
    >>> loop = magpy.current.Loop(current=1, diameter=1)
    >>> B = sens.getB(loop)
    >>> print(B)
    [0.         0.         1.25663706]

    We rotate the sensor by 45 degrees and compute the field again:

    >>> sens.rotate_from_rotvec((45,0,0))
    >>> B = sens.getB(loop)
    >>> print(B)
    [0.         0.88857659 0.88857659]

    Finally we set some sensor pixels and compute the field again:

    >>> sens.pixel=((0,0,0), (.1,0,0), (.2,0,0))
    >>> B = sens.getB(loop)
    >>> print(B)
    [[0.         0.88857659 0.88857659]
        [0.         0.916274   0.916274  ]
        [0.         1.01415383 1.01415383]]
    """

    def __init__(
        self,
        position=(0, 0, 0),
        pixel=(0, 0, 0),
        orientation=None,
        style=None,
        **kwargs,
    ):

        # instance attributes
        self.pixel = pixel
        self._object_type = "Sensor"

        # init inheritance
        BaseGeo.__init__(self, position, orientation, style=style, **kwargs)
        BaseDisplayRepr.__init__(self)

    # property getters and setters
    @property
    def pixel(self):
<<<<<<< HEAD
        """Sensor pixel (=sensing elements) positions in the local object coordinates
=======
        """ Sensor pixel (=sensing elements) positions in the local object coordinates
>>>>>>> c1c6707b
        (rotate with object), in units of [mm].
        """
        return self._pixel

    @pixel.setter
    def pixel(self, pix):
        """Set sensor pixel positions in the local sensor coordinates.
        Must be an array_like, float compatible with shape (..., 3)
        """
        self._pixel = check_format_input_vector(
            pix,
            dims=range(1, 20),
            shape_m1=3,
            sig_name="pixel",
            sig_type="array_like (list, tuple, ndarray) with shape (n1, n2, ..., 3)",
        )

    def getB(self, *sources, sumup=False, squeeze=True, pixel_agg=None):
        """Compute the B-field in units of [mT] as seen by the sensor.

        Parameters
        ----------
        sources: source and collection objects or 1D list thereof
            Sources that generate the magnetic field. Can be a single source (or collection)
            or a 1D list of l source and/or collection objects.

        sumup: bool, default=`False`
            If `True`, the fields of all sources are summed up.

        squeeze: bool, default=`True`
            If `True`, the output is squeezed, i.e. all axes of length 1 in the output (e.g. only
            a single sensor or only a single source) are eliminated.

        pixel_agg: str, default=`None`
            Reference to a compatible numpy aggregator function like `'min'` or `'mean'`,
            which is applied to observer output values, e.g. mean of all sensor pixel outputs.
            With this option, observer inputs with different (pixel) shapes are allowed.

        Returns
        -------
        B-field: ndarray, shape squeeze(l, m, n1, n2, ..., 3)
            B-field of each source (l) at each path position (m) and each sensor pixel
            position (n1,n2,...) in units of [mT]. Paths of objects that are shorter than
            m will be considered as static beyond their end.

        Examples
        --------
        Sensors are observers for magnetic field computation. In this example we compute the
        B-field [mT] as seen by the sensor in the center of a circular current loop:

        >>> import magpylib as magpy
        >>> sens = magpy.Sensor()
        >>> loop = magpy.current.Loop(current=1, diameter=1)
        >>> B = sens.getB(loop)
        >>> print(B)
        [0.         0.         1.25663706]

        Then we rotate the sensor by 45 degrees and compute the field again:

        >>> sens.rotate_from_rotvec((45,0,0))
        >>> B = sens.getB(loop)
        >>> print(B)
        [0.         0.88857659 0.88857659]

        Finally we set some sensor pixels and compute the field again:

        >>> sens.pixel=((0,0,0), (.1,0,0), (.2,0,0))
        >>> B = sens.getB(loop)
        >>> print(B)
        [[0.         0.88857659 0.88857659]
         [0.         0.916274   0.916274  ]
         [0.         1.01415383 1.01415383]]
        """
        sources = format_star_input(sources)
        return getBH_level2(
            sources, self, sumup=sumup, squeeze=squeeze, pixel_agg=pixel_agg, field="B"
        )

    def getH(self, *sources, sumup=False, squeeze=True, pixel_agg=None):
        """Compute the H-field in units of [kA/m] as seen by the sensor.

        Parameters
        ----------
        sources: source and collection objects or 1D list thereof
            Sources that generate the magnetic field. Can be a single source (or collection)
            or a 1D list of l source and/or collection objects.

        sumup: bool, default=`False`
            If `True`, the fields of all sources are summed up.

        squeeze: bool, default=`True`
            If `True`, the output is squeezed, i.e. all axes of length 1 in the output (e.g. only
            a single sensor or only a single source) are eliminated.

        pixel_agg: str, default=`None`
            Reference to a compatible numpy aggregator function like `'min'` or `'mean'`,
            which is applied to observer output values, e.g. mean of all sensor pixel outputs.
            With this option, observer inputs with different (pixel) shapes are allowed.

        Returns
        -------
        H-field: ndarray, shape squeeze(l, m, n1, n2, ..., 3)
            H-field of each source (l) at each path position (m) and each sensor pixel
            position (n1,n2,...) in units of [kA/m]. Paths of objects that are shorter than
            m will be considered as static beyond their end.

        Examples
        --------
        Sensors are observers for magnetic field computation. In this example we compute the
        H-field [kA/m] as seen by the sensor in the center of a circular current loop:

        >>> import magpylib as magpy
        >>> sens = magpy.Sensor()
        >>> loop = magpy.current.Loop(current=1, diameter=1)
        >>> H = sens.getH(loop)
        >>> print(H)
        [0. 0. 1.]

        Then we rotate the sensor by 45 degrees and compute the field again:

        >>> sens.rotate_from_rotvec((45,0,0))
        >>> H = sens.getH(loop)
        >>> print(H)
        [0.         0.70710678 0.70710678]

        Finally we set some sensor pixels and compute the field again:

        >>> sens.pixel=((0,0,0), (.1,0,0), (.2,0,0))
        >>> H = sens.getH(loop)
        >>> print(H)
        [[0.         0.70710678 0.70710678]
         [0.         0.72914768 0.72914768]
         [0.         0.80703798 0.80703798]]
        """
        sources = format_star_input(sources)
        return getBH_level2(
            sources, self, sumup=sumup, squeeze=squeeze, pixel_agg=pixel_agg, field="H"
        )<|MERGE_RESOLUTION|>--- conflicted
+++ resolved
@@ -94,11 +94,7 @@
     # property getters and setters
     @property
     def pixel(self):
-<<<<<<< HEAD
-        """Sensor pixel (=sensing elements) positions in the local object coordinates
-=======
         """ Sensor pixel (=sensing elements) positions in the local object coordinates
->>>>>>> c1c6707b
         (rotate with object), in units of [mm].
         """
         return self._pixel

--- conflicted
+++ resolved
@@ -24,12 +24,8 @@
     # ------------------------------------------------------------------
     # INTERFACE
     def __repr__(self) -> str:
-<<<<<<< HEAD
-        return f"{self._object_type}(id={str(id(self))})"
-=======
         name = getattr(self, "name", None)
         if name is None and hasattr(self, "style"):
             name = getattr(getattr(self, "style"), "name", None)
         name_str = "" if name is None else f", name={name!r}"
-        return f"{self._object_type}(id={id(self)!r}{name_str})"
->>>>>>> 9c6a1ee2
+        return f"{self._object_type}(id={id(self)!r}{name_str})"
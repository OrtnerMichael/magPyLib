--- conflicted
+++ resolved
@@ -85,16 +85,11 @@
      [1.25715233e-04 2.01445027e-04 1.31238931e-05]]
     """
 
-<<<<<<< HEAD
-    _field_func = staticmethod(magnet_cylinder_field)
+    _field_func = staticmethod(BHJM_magnet_cylinder)
     _field_func_kwargs = {
         "polarization": {"ndim": 2, "unit": "T"},
         "dimension": {"ndim": 2, "unit": "m"},
     }
-=======
-    _field_func = staticmethod(BHJM_magnet_cylinder)
-    _field_func_kwargs_ndim = {"polarization": 2, "dimension": 2}
->>>>>>> 8241aad9
     get_trace = make_Cylinder
 
     def __init__(

"""CircularCircle current class code"""
import warnings

from magpylib._src.display.traces_core import make_Circle
from magpylib._src.exceptions import MagpylibDeprecationWarning
from magpylib._src.fields.field_BH_circle import BHJM_circle
from magpylib._src.input_checks import check_format_input_scalar
from magpylib._src.obj_classes.class_BaseExcitations import BaseCurrent
from magpylib._src.units import unit_prefix


class Circle(BaseCurrent):
    """Circular current loop.

    Can be used as `sources` input for magnetic field computation.

    When `position=(0,0,0)` and `orientation=None` the current loop lies
    in the x-y plane of the global coordinate system, with its center in
    the origin.

    SI units are used for all inputs and outputs.

    Parameters
    ----------
    position: array_like, shape (3,) or (m,3), default=`(0,0,0)`
        Object position(s) in the global coordinates in units of m. For m>1, the
        `position` and `orientation` attributes together represent an object path.

    orientation: scipy `Rotation` object with length 1 or m, default=`None`
        Object orientation(s) in the global coordinates. `None` corresponds to
        a unit-rotation. For m>1, the `position` and `orientation` attributes
        together represent an object path.

    diameter: float, default=`None`
        Diameter of the loop in units of m.

    current: float, default=`None`
        Electrical current in units of A.

    parent: `Collection` object or `None`
        The object is a child of it's parent collection.

    style: dict
        Object style inputs must be in dictionary form, e.g. `{'color':'red'}` or
        using style underscore magic, e.g. `style_color='red'`.

    Returns
    -------
    current source: `Circle` object

    Examples
    --------
    `Circle` objects are magnetic field sources. In this example we compute the H-field in A/m
    of such a current loop with 100 A current and a diameter of 2 meters at the observer position
    (0.01,0.01,0.01) given in units of m:

    >>> import magpylib as magpy
    >>> src = magpy.current.Circle(current=100, diameter=2)
    >>> H = src.getH((.01,.01,.01))
    >>> print(H)
    [7.50093701e-03 7.50093701e-03 4.99999967e+01]

    We rotate the source object, and compute the B-field, this time at a set of observer positions:

    >>> src.rotate_from_angax(45, 'x')
    Circle(id=...)
    >>> B = src.getB([(.01,.01,.01), (.02,.02,.02), (.03,.03,.03)])
    >>> print(B)
    [[-1.63585841e-24 -4.44388287e-05  4.44388287e-05]
     [-6.55449367e-24 -4.44688604e-05  4.44688604e-05]
     [-9.85948764e-24 -4.45190261e-05  4.45190261e-05]]

    The same result is obtained when the rotated source moves along a path away from an
    observer at position (1,1,1). This time we use a `Sensor` object as observer.

    >>> src.move([(-.01,-.01,-.01), (-.02,-.02,-.02)])
    Circle(id=...)
    >>> sens = magpy.Sensor(position=(.01,.01,.01))
    >>> B = src.getB(sens)
    >>> print(B)
    [[-1.63585841e-24 -4.44388287e-05  4.44388287e-05]
     [-6.55449367e-24 -4.44688604e-05  4.44688604e-05]
     [-9.85948764e-24 -4.45190261e-05  4.45190261e-05]]
    """

<<<<<<< HEAD
    _field_func = staticmethod(current_circle_field)
    _field_func_kwargs = {
        "current": {"ndim": 1, "unit": "A"},
        "diameter": {"ndim": 1, "unit": "m"},
    }
=======
    _field_func = staticmethod(BHJM_circle)
    _field_func_kwargs_ndim = {"current": 1, "diameter": 1}
>>>>>>> 8241aad9
    get_trace = make_Circle

    def __init__(
        self,
        position=(0, 0, 0),
        orientation=None,
        diameter=None,
        current=None,
        *,
        style=None,
        **kwargs,
    ):
        # instance attributes
        self.diameter = diameter

        # init inheritance
        super().__init__(position, orientation, current, style, **kwargs)

    # property getters and setters
    @property
    def diameter(self):
        """Diameter of the loop in units of m."""
        return self._diameter

    @diameter.setter
    def diameter(self, dia):
        """Set Circle loop diameter, float, meter."""
        self._diameter = check_format_input_scalar(
            dia,
            sig_name=f"{self.__class__.__name__}.diameter",
            sig_type="`None` or a positive number (int, float)",
            allow_None=True,
            forbid_negative=True,
            unit="m",
        )

    @property
    def _default_style_description(self):
        """Default style description text"""
        if self.diameter is None:
            return "no dimension"
        return (
            "no current"
            if self.current is None
            else f"{unit_prefix(self.current, 'A')}"
        )


class Loop(Circle):
    """Loop is deprecated, see Circle"""

    # pylint: disable=method-hidden
    @staticmethod
    def _field_func(*args, **kwargs):
        """Catch Deprecation warning in getBH_dict"""
        _deprecation_warn()
        return BHJM_circle(*args, **kwargs)

    def __init__(self, *args, **kwargs):
        _deprecation_warn()
        super().__init__(*args, **kwargs)


def _deprecation_warn():
    warnings.warn(
        (
            "Loop is deprecated  and will be removed in a future version, "
            "use Circle instead."
        ),
        MagpylibDeprecationWarning,
        stacklevel=2,
    )<|MERGE_RESOLUTION|>--- conflicted
+++ resolved
@@ -83,16 +83,11 @@
      [-9.85948764e-24 -4.45190261e-05  4.45190261e-05]]
     """
 
-<<<<<<< HEAD
-    _field_func = staticmethod(current_circle_field)
+    _field_func = staticmethod(BHJM_circle)
     _field_func_kwargs = {
         "current": {"ndim": 1, "unit": "A"},
         "diameter": {"ndim": 1, "unit": "m"},
     }
-=======
-    _field_func = staticmethod(BHJM_circle)
-    _field_func_kwargs_ndim = {"current": 1, "diameter": 1}
->>>>>>> 8241aad9
     get_trace = make_Circle
 
     def __init__(

"""Collection class code"""

from magpylib._src.utility import (
    format_obj_input,
    LIBRARY_SENSORS,
    LIBRARY_SOURCES,
    rec_obj_remover,
)

from magpylib._src.obj_classes.class_BaseGeo import BaseGeo
from magpylib._src.obj_classes.class_BaseDisplayRepr import BaseDisplayRepr
from magpylib._src.fields.field_wrap_BH_level2 import getBH_level2
from magpylib._src.defaults.defaults_utility import validate_style_keys
from magpylib._src.exceptions import MagpylibBadUserInput
<<<<<<< HEAD
from magpylib._src.input_checks import check_format_input_obj
=======


def repr_obj(obj, desc="type+id+label"):
    """Returns obj repr based on description paramter string"""
    rp = ""
    lbl = "label" in desc and getattr(getattr(obj, "style", False), "label", False)
    if "type" in desc or not lbl:
        rp += f"{type(obj).__name__}"
    if lbl:
        rp += f" {obj.style.label}"
    if "id" in desc or not lbl:
        id_str = f"id={id(obj)}"
        rp += f" ({id_str})" if rp else id_str
    return rp.strip()


def collection_tree_generator(
    dir_child,
    prefix="",
    space="    ",
    branch="│   ",
    tee="├── ",
    last="└── ",
    desc="type+id+label",
    max_elems=20,
    properties=False,
):
    """A recursive generator, given a collection child object
    will yield a visual tree structure line by line
    with each line prefixed by the same characters
    """
    # pylint: disable=protected-access
    # contents each get pointers that are ├── with a final └── :
    contents = []
    children = getattr(dir_child, "children", [])
    desc_func = getattr(dir_child, "_get_description", False)
    props = []
    if properties and desc_func:
        desc_out = desc_func(
            exclude=("children", "parent", "style", "sources", "sensors", "collections")
        )
        props = [d.strip() for d in desc_out[1:]]
    if len(children) > max_elems:
        counts = Counter([c._object_type for c in children])
        children = [f"{v}x {k}s" for k, v in counts.items()]
    contents.extend(props)
    contents.extend(children)
    pointers = [tee] * (len(contents) - 1) + [last]
    pointers[: len(props)] = [branch if children else space] * len(props)
    for pointer, child in zip(pointers, contents):
        child_repr = child if isinstance(child, str) else repr_obj(child, desc)
        yield prefix + pointer + child_repr
        if getattr(child, "children", False) or (
            getattr(dir_child, "_get_description", False) and properties
        ):  # extend the prefix and recurse:
            extension = branch if pointer == tee else space
            # i.e. space because last, └── , above so no more |
            yield from collection_tree_generator(
                child,
                prefix=prefix + extension,
                space=space,
                branch=branch,
                tee=tee,
                last=last,
                desc=desc,
                max_elems=max_elems,
                properties=properties,
            )
>>>>>>> d55b75b2


class BaseCollection(BaseDisplayRepr):
    """Collection base class without BaseGeo properties"""

    def __init__(self, *children, override_parent=False):

        self._object_type = "Collection"

        BaseDisplayRepr.__init__(self)

        self._children = []
        self._sources = []
        self._sensors = []
        self._collections = []
        self.add(*children, override_parent=override_parent)

    # property getters and setters
    @property
    def children(self):
        """An ordered list of all children in the collection."""
        return self._children

    @children.setter
    def children(self, children):
        """Set Collection children."""
        # pylint: disable=protected-access
        for child in self._children:
            child._parent = None
        self._children = []
        self.add(*children)

    @property
    def sources(self):
        """An ordered list of all source objects in the collection."""
        return self._sources

    @sources.setter
    def sources(self, sources):
        """Set Collection sources."""
        # pylint: disable=protected-access
        new_children = []
        for child in self._children:
            if child in self._sources:
                child._parent = None
            else:
                new_children.append(child)
        self._children = new_children
        src_list = format_obj_input(sources, allow="sources")
        self.add(*src_list)

    @property
    def sensors(self):
        """An ordered list of all sensor objects in the collection."""
        return self._sensors

    @sensors.setter
    def sensors(self, sensors):
        """Set Collection sensors."""
        # pylint: disable=protected-access
        new_children = []
        for child in self._children:
            if child in self._sensors:
                child._parent = None
            else:
                new_children.append(child)
        self._children = new_children
        sens_list = format_obj_input(sensors, allow="sensors")
        self.add(*sens_list)

    @property
    def collections(self):
        """An ordered list of all collection objects in the collection."""
        return self._collections

    @collections.setter
    def collections(self, collections):
        """Set Collection collections."""
        # pylint: disable=protected-access
        new_children = []
        for child in self._children:
            if child in self._collections:
                child._parent = None
            else:
                new_children.append(child)
        self._children = new_children
        coll_list = format_obj_input(collections, allow="collections")
        self.add(*coll_list)

    # dunders
    def __iter__(self):
        yield from self._children

    def __getitem__(self, i):
        return self._children[i]

    def __len__(self):
        return len(self._children)

<<<<<<< HEAD
=======
    def __repr__(self) -> str:
        # pylint: disable=protected-access
        s = super().__repr__()
        if self._children:
            if self._collections:
                pref = "Nested"
            elif not self._sources:
                pref = "Sensor"
            elif not self._sensors:
                pref = "Source"
            else:
                pref = "Mixed"
            return f"{pref}{s}"
        return s

    def _repr_html_(self):
        lines = []
        lines.append(repr_obj(self))
        for line in collection_tree_generator(
            self, desc="type+label+id", max_elems=10, properties=False
        ):
            lines.append(line)
        return f"""<pre>{'<br>'.join(lines)}</pre>"""

    def describe(self, desc="type+label+id", max_elems=10, properties=False):
        # pylint: disable=arguments-differ
        """Returns a tree view of the nested collection elements.

        Parameters
        ----------
        desc: bool, default="type+label+id"
            Object description.
        max_elems:
            If number of children at any level is higher than `max_elems`, elements are replaced by
            counters by object type.
        properties: bool, default=False
            If True, adds object properties to the view
        """
        print(repr_obj(self, desc))
        for line in collection_tree_generator(
            self, desc=desc, max_elems=max_elems, properties=properties
        ):
            print(line)

>>>>>>> d55b75b2
    # methods -------------------------------------------------------
    def add(self, *children, override_parent=False):
        """Add sources, sensors or collections.

        Parameters
        ----------
        children: sources, sensors or collections
            Add arbitrary sources, sensors or other collections to this collection.

        override_parent: bool, default=`True`
            Accept objects as children that already have parents. Automatically
            removes such objects from previous parent collection.

        Returns
        -------
        self: `Collection` object

        Examples
        --------
        In this example we add a sensor object to a collection:

        >>> import magpylib as magpy
        >>> x1 = magpy.Sensor(style_label='x1')
        >>> coll = magpy.Collection(x1, style_label='coll')
        >>> coll.describe(labels=True)
        coll
        └── x1

        >>> x2 = magpy.Sensor(style_label='x2')
        >>> coll.add(x2)
        >>> coll.describe(labels=True)
        coll
        ├── x1
        └── x2
        """
        # pylint: disable=protected-access
        # check and format input
        obj_list = check_format_input_obj(
            children,
            allow="sensors+sources+collections",
            recursive=False,
            typechecks=True,
        )

        # assign parent
        for obj in obj_list:
            if obj._parent is None:
                obj._parent = self
            elif override_parent:
                obj._parent.remove(obj)
                obj._parent = self
            else:
                raise MagpylibBadUserInput(
                    f"Cannot add {obj!r} to {self!r} because it already has a parent."
                    "Consider using `override_parent=True`."
                )

        # set attributes
        self._children += obj_list
        self._update_src_and_sens()

        return self

    def _update_src_and_sens(self):
        # pylint: disable=protected-access
        """updates sources, sensors and collections attributes from children"""
        self._sources = [
            obj for obj in self._children if obj._object_type in LIBRARY_SOURCES
        ]
        self._sensors = [
            obj for obj in self._children if obj._object_type in LIBRARY_SENSORS
        ]
        self._collections = [
            obj for obj in self._children if obj._object_type == "Collection"
        ]

    def remove(self, *children, recursive=True, errors="raise"):
        """Remove children from the collection tree.

        Parameters
        ----------
        children: child objects
            Remove the given children from the collection.

        recursive: bool, default=`True`
            Remove children also when they are in child collections.

        errors: str, default=`'raise'`
            Can be `'raise'` or `'ignore'` to toggle error output when child is
            not found for removal.

        Returns
        -------
        self: `Collection` object

        Examples
        --------
        In this example we remove a child from a Collection:

        >>> import magpylib as magpy
        >>> x1 = magpy.Sensor(style_label='x1')
        >>> x2 = magpy.Sensor(style_label='x2')
        >>> col = magpy.Collection(x1, x2, style_label='col')
        >>> col.describe(labels=True)
        col
        ├── x1
        └── x2

        >>> col.remove(x1)
        >>> col.describe(labels=True)
        col
        └── x2
        """
        # pylint: disable=protected-access

        # check and format input
        remove_objects = check_format_input_obj(
            children,
            allow="sensors+sources+collections",
            recursive=False,
            typechecks=True,
        )
        self_objects = check_format_input_obj(
            self,
            allow="sensors+sources+collections",
            recursive=recursive,
        )
        for child in remove_objects:
            if child in self_objects:
                rec_obj_remover(self, child)
                child._parent = None
            else:
                if errors == "raise":
                    raise MagpylibBadUserInput(
                        f"Cannot find and remove {child} from {self}."
                    )
                if errors != "ignore":
                    raise MagpylibBadUserInput(
                        "Input `errors` must be one of ('raise', 'ignore').\n"
                        f"Instead received {errors}."
                    )
        return self

    def set_children_styles(self, arg=None, recursive=True, _validate=True, **kwargs):
        """Set display style of all children in the collection. Only matching properties
        will be applied.

        Parameters
        ----------
        arg: style dictionary or style underscore magic input
            Style arguments to be applied.

        recursive: bool, default=`True`
            Apply styles also to children of child collections.

        Returns
        -------
        self: `Collection` object

        Examples
        --------
        In this example we start by creating a collection from three sphere magnets:

        >>> import magpylib as magpy
        >>> col = magpy.Collection()
        >>> for i in range(3):
        >>>     col = col + magpy.magnet.Sphere((0,0,1), 1, position=(i,0,0))

        We apply styles using underscore magic for magnetization vector size and a style
        dictionary for the color.

        >>> col.set_children_styles(magnetization_size=0.5)
        >>> col.set_children_styles({'color':'g'})

        Finally we create a separate sphere magnet to demonstrate the default style and display
        the collection and the separate magnet with Matplotlib:

        >>> src = magpy.magnet.Sphere((0,0,1), 1, position=(3,0,0))
        >>> magpy.show(col, src)
        ---> graphic output
        """
        # pylint: disable=protected-access

        if arg is None:
            arg = {}
        if kwargs:
            arg.update(kwargs)
        style_kwargs = arg
        if _validate:
            style_kwargs = validate_style_keys(arg)

        for child in self._children:
            # match properties false will try to apply properties from kwargs only if it finds it
            # without throwing an error
            if child._object_type == "Collection" and recursive:
                self.__class__.set_children_styles(child, style_kwargs, _validate=False)
            style_kwargs_specific = {
                k: v
                for k, v in style_kwargs.items()
                if k.split("_")[0] in child.style.as_dict()
            }
            child.style.update(**style_kwargs_specific, _match_properties=True)
        return self

    def _validate_getBH_inputs(self, *inputs):
        """validate Collection.getBH inputs"""
        # pylint: disable=protected-access
        # pylint: disable=too-many-branches
        current_sources = format_obj_input(self, allow="sources")
        current_sensors = format_obj_input(self, allow="sensors")
        if current_sensors and current_sources:
            sources, sensors = self, self
            if inputs:
                raise MagpylibBadUserInput(
                    "Collections with sensors and sources do not allow `collection.getB()` inputs."
                    "Consider using `magpy.getB()` instead."
                )
        elif not current_sources:
            sources, sensors = inputs, self
        elif not current_sensors:
            sources, sensors = self, inputs
        return sources, sensors

    def getB(self, *inputs, squeeze=True):
        """Compute B-field in [mT] for given sources and observer inputs.

        Parameters
        ----------
        sources_observers: source or observer inputs
            Input can only be observers if the collection contains only sources. In this case the
            collection behaves like a single source.
            Input can only be sources if the collection contains only sensors. In this case the
            collection behaves like a list of all its sensors.

        squeeze: bool, default=`True`
            If `True`, the output is squeezed, i.e. all axes of length 1 in the output (e.g.
            only a single source) are eliminated.

        Returns
        -------
        B-field: ndarray, shape squeeze(m, k, n1, n2, ..., 3)
            B-field at each path position (m) for each sensor (k) and each sensor pixel
            position (n1,n2,...) in units of [mT]. Sensor pixel positions are equivalent
            to simple observer positions. Paths of objects that are shorter than m will be
            considered as static beyond their end.

        Examples
        --------
        In this example we create a collection from two sources and two sensors:

        >>> import magpylib as magpy
        >>> src1 = magpy.magnet.Sphere((0,0,1000), 1)
        >>> src2 = src1.copy()
        >>> sens1 = magpy.Sensor(position=(0,0,1))
        >>> sens2 = sens1.copy()
        >>> col = src1 + src2 + sens1 + sens2

        The following computations all give the same result:

        >>> B = col.getB()
        >>> B = magpy.getB(col, col)
        >>> B = magpy.getB(col, [sens1, sens2])
        >>> B = magpy.getB([src1, src2], col)
        >>> B = magpy.getB([src1, src2], [sens1, sens2])
        >>> print(B)
        [[  0.           0.         166.66666667]
         [  0.           0.         166.66666667]]
        """

        sources, sensors = self._validate_getBH_inputs(*inputs)
        return getBH_level2(sources, sensors, sumup=False, squeeze=squeeze, field="B")

    def getH(self, *inputs, squeeze=True):
        """Compute H-field in [kA/m] for given sources and observer inputs.

        Parameters
        ----------
        sources_observers: source or observer inputs
            Input can only be observers if the collection contains only sources. In this case the
            collection behaves like a single source.
            Input can only be sources if the collection contains sensors. In this case the
            collection behaves like a list of all its sensors.

        squeeze: bool, default=`True`
            If `True`, the output is squeezed, i.e. all axes of length 1 in the output (e.g.
            only a single source) are eliminated.

        Returns
        -------
        H-field: ndarray, shape squeeze(m, k, n1, n2, ..., 3)
            H-field at each path position (m) for each sensor (k) and each sensor pixel
            position (n1,n2,...) in units of [kA/m]. Sensor pixel positions are equivalent
            to simple observer positions. Paths of objects that are shorter than m will be
            considered as static beyond their end.

        Examples
        --------
        In this example we create a collection from two sources and two sensors:

        >>> import magpylib as magpy
        >>> src1 = magpy.magnet.Sphere((0,0,1000), 1)
        >>> src2 = src1.copy()
        >>> sens1 = magpy.Sensor(position=(0,0,1))
        >>> sens2 = sens1.copy()
        >>> col = src1 + src2 + sens1 + sens2

        The following computations all give the same result:

        >>> H = col.getH()
        >>> H = magpy.getH(col, col)
        >>> H = magpy.getH(col, [sens1, sens2])
        >>> H = magpy.getH([src1, src2], col)
        >>> H = magpy.getH([src1, src2], [sens1, sens2])
        >>> print(H)
        [[  0.           0.         66.31455962]
         [  0.           0.         66.31455962]]
        """

        sources, sensors = self._validate_getBH_inputs(*inputs)

        return getBH_level2(sources, sensors, sumup=False, squeeze=squeeze, field="H")


class Collection(BaseGeo, BaseCollection):
<<<<<<< HEAD
    """Group multiple children (sources, sensors and collections) in a collection for
=======
    """Group multiple children (sources and sensors) in one Collection for
>>>>>>> d55b75b2
    common manipulation.

    Collections span a local reference frame. All objects in a collection are held to
    that reference frame when an operation (e.g. move, rotate, setter, ...) is applied
    to the collection.

    Collections can be used as `sources` and `observers` input for magnetic field
    computation. For magnetic field computation a collection that contains sources
    functions like a single source. When the collection contains sensors
    it functions like a list of all its sensors.

    Parameters
    ----------
    children: sources, `Sensor` or `Collection objects
        An ordered list of all children in the collection.

    sensors: `Sensor` objects
        An ordered list of all sensor objects in the collection.

    sources: source objects
        An ordered list of all source objects`(magnets, currents, misc) in the collection.

    collections: `Collection` objects
        An ordered list of all collection objects in the collection.

    position: array_like, shape (3,) or (m,3), default=`(0,0,0)`
        Object position(s) in the global coordinates in units of [mm]. For m>1, the
        `position` and `orientation` attributes together represent an object path.

    orientation: scipy `Rotation` object with length 1 or m, default=`None`
        Object orientation(s) in the global coordinates. `None` corresponds to
        a unit-rotation. For m>1, the `position` and `orientation` attributes
        together represent an object path.

    parent: `Collection` object or `None`
        The object is a child of it's parent collection.

    style: dict
        Object style inputs must be in dictionary form, e.g. `{'color':'red'}` or
        using style underscore magic, e.g. `style_color='red'`.

    Returns
    -------
    collection: `Collection` object

    Examples
    --------
    Collections function as groups of multiple magpylib objects. In this example
    we create a collection with two sources and move the whole collection:

    >>> import magpylib as magpy
    >>> src1 = magpy.magnet.Sphere((1,2,3), 1, position=(2,0,0))
    >>> src2 = magpy.current.Loop(1, 1, position=(-2,0,0))
    >>> col = magpy.Collection(src1, src2)
    >>> col.move(((0,0,2)))
    >>> print(src1.position)
    >>> print(src2.position)
    >>> print(col.position)
    [2. 0. 2.]
    [-2.  0.  2.]
    [0. 0. 2.]

    We can still directly access individual objects by name and by index:

    >>> src1.move((2,0,0))
    >>> col[1].move((-2,0,0))
    >>> print(src1.position)
    >>> print(src2.position)
    >>> print(col.position)
    [4. 0. 2.]
    [-4.  0.  2.]
    [0. 0. 2.]

    The field can be computed at position (0,0,0) as if the collection was a single source:

    B = col.getB((0,0,0))
    print(B)
    [ 0.00126232 -0.00093169 -0.00034448]

    We add a sensor at position (0,0,0) to the collection:

    >>> sens = magpy.Sensor()
    >>> col.add(sens)
    >>> print(col.children)
    [Sphere(id=2236606344304), Loop(id=2236606344256), Sensor(id=2236606343584)]

    and can compute the field of the sources in the collection seen by the sensor with
    a single command:

    B = col.getB()
    print(B)
    [ 0.00126232 -0.00093169 -0.00034448]
    """

    def __init__(
        self,
        *args,
        position=(0, 0, 0),
        orientation=None,
        style=None,
        override_parent=False,
        **kwargs,
    ):
        BaseGeo.__init__(
            self,
            position=position,
            orientation=orientation,
            style=style,
            **kwargs,
        )
        BaseCollection.__init__(self, *args, override_parent=override_parent)<|MERGE_RESOLUTION|>--- conflicted
+++ resolved
@@ -1,5 +1,6 @@
 """Collection class code"""
 
+from collections import Counter
 from magpylib._src.utility import (
     format_obj_input,
     LIBRARY_SENSORS,
@@ -12,9 +13,7 @@
 from magpylib._src.fields.field_wrap_BH_level2 import getBH_level2
 from magpylib._src.defaults.defaults_utility import validate_style_keys
 from magpylib._src.exceptions import MagpylibBadUserInput
-<<<<<<< HEAD
 from magpylib._src.input_checks import check_format_input_obj
-=======
 
 
 def repr_obj(obj, desc="type+id+label"):
@@ -83,7 +82,6 @@
                 max_elems=max_elems,
                 properties=properties,
             )
->>>>>>> d55b75b2
 
 
 class BaseCollection(BaseDisplayRepr):
@@ -183,8 +181,6 @@
     def __len__(self):
         return len(self._children)
 
-<<<<<<< HEAD
-=======
     def __repr__(self) -> str:
         # pylint: disable=protected-access
         s = super().__repr__()
@@ -229,7 +225,6 @@
         ):
             print(line)
 
->>>>>>> d55b75b2
     # methods -------------------------------------------------------
     def add(self, *children, override_parent=False):
         """Add sources, sensors or collections.
@@ -554,11 +549,7 @@
 
 
 class Collection(BaseGeo, BaseCollection):
-<<<<<<< HEAD
     """Group multiple children (sources, sensors and collections) in a collection for
-=======
-    """Group multiple children (sources and sensors) in one Collection for
->>>>>>> d55b75b2
     common manipulation.
 
     Collections span a local reference frame. All objects in a collection are held to

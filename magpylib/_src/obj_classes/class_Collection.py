--- conflicted
+++ resolved
@@ -49,11 +49,11 @@
     obj,
     format="type+id+label",
     max_elems=20,
-    prefix = "",
-    space = "    ",
-    branch = "│   ",
-    tee = "├── ",
-    last = "└── ",
+    prefix="",
+    space="    ",
+    branch="│   ",
+    tee="├── ",
+    last="└── ",
 ):
     """
     Recursively creates a generator that will yield a visual tree structure of
@@ -65,7 +65,7 @@
     contents = []
 
     children = getattr(obj, "children", [])
-    if len(children) > max_elems: # replace with counter if too many
+    if len(children) > max_elems:  # replace with counter if too many
         counts = Counter([c._object_type for c in children])
         children = [f"{v}x {k}s" for k, v in counts.items()]
 
@@ -74,13 +74,15 @@
     if view_props:
         desc = getattr(obj, "_get_description", False)
         if desc:
-            desc_out = desc(exclude=(
-                "children",
-                "parent",
-                "style",
-                "sources",
-                "sensors",
-                "collections")
+            desc_out = desc(
+                exclude=(
+                    "children",
+                    "parent",
+                    "style",
+                    "sources",
+                    "sensors",
+                    "collections",
+                )
             )
             props = [d.strip() for d in desc_out[1:]]
 
@@ -222,11 +224,7 @@
             lines.append(line)
         return f"""<pre>{'<br>'.join(lines)}</pre>"""
 
-<<<<<<< HEAD
-    def describe(self, *, desc="type+label+id", max_elems=10, properties=False):
-=======
-    def describe(self, format='type+label+id', max_elems=10, return_string=False):
->>>>>>> 64dacb1f
+    def describe(self, format="type+label+id", max_elems=10, return_string=False):
         # pylint: disable=arguments-differ
         """Returns or prints a tree view of the collection.
 

# pylint: disable=too-many-lines
# pylint: disable=line-too-long
# pylint: disable=missing-function-docstring
# pylint: disable=no-name-in-module
# pylint: disable=too-many-statements

import numpy as np
from scipy.special import ellipeinc, ellipkinc
from magpylib._src.fields.special_el3 import el3_angle
from magpylib._src.input_checks import check_field_input
from magpylib._src.fields.field_BH_cylinder import magnet_cylinder_field

def arctan_k_tan_2(k, phi):
    """
    help function for periodic continuation

    what is this function doing exactly ? what are the argument types, ranges, ...

    can be replaced by non-masked version ?
    """

    full_periods = np.round(phi / (2.0 * np.pi))
    phi_red = phi - full_periods * 2.0 * np.pi

    result = full_periods * np.pi

    return np.where(np.abs(phi_red) < np.pi, result + np.arctan(k * np.tan(phi_red / 2.0)), result + phi_red / 2.0)


def close(arg1: np.ndarray, arg2: np.ndarray) -> np.ndarray:
    """
    determine if arg1 and arg2 lie close to each other
    input: ndarray, shape (n,) or numpy-interpretable scalar
    output: ndarray, dtype=bool
    """
    return np.isclose(arg1, arg2, rtol=1e-14, atol=1e-14)


def determine_cases(r, phi, z, r1, phi1, z1):
    """
    Determine case of input parameter set.
        r, phi, z: observer positions
        r1, phi1, z1: boundary values

    All inputs must be ndarrays, shape (n,)

    Returns: case numbers, ndarray, shape (n,), dtype=int

    The case number is a three digits integer, where the digits can be the following values
      1st digit: 1:z=z1,  2:general
      2nd digit: 1:phi-phi1= 2n*pi,  2:phi-phi1=(2n+1)*pi,  3:general
      3rd digit: 1:r=r1=0,  2:r=0,  3:r1=0,  4:r=r1>0,  5:general
    """
    n = len(r)           # input length

    # allocate result
    result = np.ones((3,n))

    # identify z-case
    mask_z = close(z, z1)
    result[0] = 200
    result[0,mask_z] = 100

    # identify phi-case
    mod_2pi = np.abs(phi-phi1)%(2*np.pi)
    mask_phi1 = np.logical_or(close(mod_2pi,0), close(mod_2pi,2*np.pi))
    mod_pi = np.abs(phi-phi1)%np.pi
    mask_phi2 = np.logical_or(close(mod_pi,0), close(mod_pi,np.pi))
    result[1] = 30
    result[1,mask_phi2] = 20
    result[1,mask_phi1] = 10

    # identify r-case
    mask_r2 = close(r,0)
    mask_r3 = close(r1,0)
    mask_r4 = close(r,r1)
    mask_r1 = mask_r2 * mask_r3
    result[2] = 5
    result[2,mask_r4] = 4
    result[2,mask_r3] = 3
    result[2,mask_r2] = 2
    result[2,mask_r1] = 1

    return np.array(np.sum(result, axis=0), dtype=int)


# Implementation of all non-zero field components in every special case
# e.g. Hphi_zk stands for field component in phi-direction originating
# from the cylinder tile face at zk

# 112 ##############

def Hphi_zk_case112(r_i, theta_M):
    return np.cos(theta_M) * np.log(r_i)

def Hz_ri_case112(phi_bar_M, theta_M):
    return -np.sin(theta_M) * np.sin(phi_bar_M)

def Hz_phij_case112(r_i, phi_bar_M, theta_M):
    return np.sin(theta_M) * np.sin(phi_bar_M) * np.log(r_i)

# 113 ##############

def Hphi_zk_case113(r, theta_M):
    return -np.cos(theta_M) * np.log(r)

def Hz_phij_case113(r, phi_bar_M, theta_M):
    return -np.sin(theta_M) * np.sin(phi_bar_M) * np.log(r)

# 115 ##############

def Hr_zk_case115(r, r_i, r_bar_i, phi_bar_j, theta_M):
    E = ellipeinc(phi_bar_j/2.0, -4.0 * r * r_i / r_bar_i**2)
    E_coef = np.cos(theta_M) * np.abs(r_bar_i) / r
    F = ellipkinc(phi_bar_j/2.0, -4.0 * r * r_i / r_bar_i**2)
    F_coef = -np.cos(theta_M) * (r**2 + r_i**2) / (r * np.abs(r_bar_i))
    return E_coef * E + F_coef * F

def Hphi_zk_case115(r, r_i, r_bar_i, theta_M):
    t1 = r_i / r
    t1_coef = -np.cos(theta_M) * np.sign(r_bar_i)
    t2 = np.log(np.abs(r_bar_i)) * np.sign(r_bar_i)
    t2_coef = -np.cos(theta_M)
    return t1_coef * t1 + t2_coef * t2

def Hz_ri_case115(r, r_i, r_bar_i, phi_bar_j, phi_bar_M, theta_M):
    t1 = np.abs(r_bar_i) / r
    t1_coef = np.sin(theta_M) * np.sin(phi_bar_M)
    E = ellipeinc(phi_bar_j/2.0, -4.0 * r * r_i / r_bar_i**2)
    E_coef = np.sin(theta_M) * np.cos(phi_bar_M) * np.abs(r_bar_i) / r
    F = ellipkinc(phi_bar_j/2.0, -4.0 * r * r_i / r_bar_i**2)
    F_coef = -np.sin(theta_M) * np.cos(phi_bar_M) * (r**2 + r_i**2) / (r * np.abs(r_bar_i))
    return t1_coef * t1 + E_coef * E + F_coef * F

def Hz_phij_case115(r_bar_i, phi_bar_M, theta_M):
    t1 = np.log(np.abs(r_bar_i)) * np.sign(r_bar_i)
    t1_coef = -np.sin(theta_M) * np.sin(phi_bar_M)
    return t1_coef * t1

# 122 ##############

def Hphi_zk_case122(r_i, theta_M):
    return -np.cos(theta_M) * np.log(r_i)

def Hz_ri_case122(phi_bar_M, theta_M):
    return np.sin(theta_M) * np.sin(phi_bar_M)

def Hz_phij_case122(r_i, phi_bar_M, theta_M):
    return -np.sin(theta_M) * np.sin(phi_bar_M) * np.log(r_i)

# 123 ##############

def Hphi_zk_case123(r, theta_M):
    return -np.cos(theta_M) * np.log(r)

def Hz_phij_case123(r, phi_bar_M, theta_M):
    return -np.sin(theta_M) * np.sin(phi_bar_M) * np.log(r)

# 124 ##############

def Hphi_zk_case124(r, theta_M):
    return np.cos(theta_M) * (1.0 - np.log(2.0 * r))

def Hz_ri_case124(phi_bar_M, theta_M):
    return 2.0 * np.sin(theta_M) * np.sin(phi_bar_M)

def Hz_phij_case124(r, phi_bar_M, theta_M):
    return -np.sin(theta_M) * np.sin(phi_bar_M) * np.log(2.0 * r)

# 125 ##############

def Hr_zk_case125(r, r_i, r_bar_i, phi_bar_j, theta_M):
    E = ellipeinc(phi_bar_j/2.0, -4.0 * r * r_i / r_bar_i**2)
    E_coef = np.cos(theta_M) * np.abs(r_bar_i) / r
    F = ellipkinc(phi_bar_j/2.0, -4.0 * r * r_i / r_bar_i**2)
    F_coef = -np.cos(theta_M) * (r**2 + r_i**2) / (r * np.abs(r_bar_i))
    return E_coef * E + F_coef * F

def Hphi_zk_case125(r, r_i, theta_M):
    return np.cos(theta_M) / r * ( r_i - r * np.log(r + r_i) )

def Hz_ri_case125(r, r_i, r_bar_i, phi_bar_j, phi_bar_M, theta_M):
    E = ellipeinc(phi_bar_j/2.0, -4.0 * r * r_i / r_bar_i**2)
    E_coef = np.sin(theta_M) * np.cos(phi_bar_M) * np.abs(r_bar_i) / r
    F = ellipkinc(phi_bar_j/2.0, -4.0 * r * r_i / r_bar_i**2)
    F_coef = -np.sin(theta_M) * np.cos(phi_bar_M) * (r**2 + r_i**2) / (r * np.abs(r_bar_i))
    return np.sin(theta_M) * np.sin(phi_bar_M) * (r + r_i) / r + E_coef * E + F_coef * F

def Hz_phij_case125(r, r_i, phi_bar_M, theta_M):
    return -np.sin(theta_M) * np.sin(phi_bar_M) * np.log(r + r_i)

# 132 ##############

def Hr_zk_case132(r_i, phi_bar_j, theta_M):
    return np.cos(theta_M) * np.sin(phi_bar_j) * np.log(r_i)

def Hphi_zk_case132(r_i, phi_bar_j, theta_M):
    return np.cos(theta_M) * np.cos(phi_bar_j) * np.log(r_i)

def Hz_ri_case132(phi_bar_Mj, theta_M):
    return -np.sin(theta_M) * np.sin(phi_bar_Mj)

def Hz_phij_case132(r_i, phi_bar_Mj, theta_M):
    return np.sin(theta_M) * np.sin(phi_bar_Mj) * np.log(r_i)

# 133 ##############

def Hr_zk_case133(r, phi_bar_j, theta_M):
    return -np.cos(theta_M) * np.sin(phi_bar_j) + np.cos(theta_M) * np.sin(phi_bar_j) * np.log(r * (1.0 - np.cos(phi_bar_j)))

def Hphi_zk_case133(phi_bar_j, theta_M):
    return np.cos(theta_M) - np.cos(theta_M) * np.cos(phi_bar_j) * np.arctanh(np.cos(phi_bar_j))

def Hz_phij_case133(phi_bar_j, phi_bar_Mj, theta_M):
    return -np.sin(theta_M) * np.sin(phi_bar_Mj) * np.arctanh(np.cos(phi_bar_j))

# 134 ##############

def Hr_zk_case134(r, phi_bar_j, theta_M):
    t1 = np.sin(phi_bar_j)
    t1_coef = -np.cos(theta_M)
    t2 = np.sin(phi_bar_j) / np.sqrt(1.0 - np.cos(phi_bar_j))
    t2_coef = -np.sqrt(2.0) * np.cos(theta_M)
    t3 = np.log( r * (1.0 - np.cos(phi_bar_j) + np.sqrt(2.0) * np.sqrt(1.0 - np.cos(phi_bar_j))) )
    t3_coef = np.cos(theta_M) * np.sin(phi_bar_j)
    t4 = np.arctanh(np.sin(phi_bar_j) / ( np.sqrt(2.0) * np.sqrt(1.0 - np.cos(phi_bar_j)) ))
    t4_coef = np.cos(theta_M)
    return t1_coef * t1 + t2_coef * t2 + t3_coef * t3 + t4_coef * t4

def Hphi_zk_case134(phi_bar_j, theta_M):
    return np.sqrt(2) * np.cos(theta_M) * np.sqrt(1-np.cos(phi_bar_j)) + np.cos(theta_M) * np.cos(phi_bar_j) * np.arctanh(np.sqrt((1-np.cos(phi_bar_j))/2))

def Hz_ri_case134(phi_bar_j, phi_bar_M, theta_M):
    t1 = np.sqrt(1.0 - np.cos(phi_bar_j))
    t1_coef = np.sqrt(2.0) * np.sin(theta_M) * np.sin(phi_bar_M)
    t2 = np.sin(phi_bar_j) / t1
    t2_coef = -np.sqrt(2.0) * np.sin(theta_M) * np.cos(phi_bar_M)
    t3 = np.arctanh(t2 / np.sqrt(2.0))
    t3_coef = np.sin(theta_M) * np.cos(phi_bar_M)
    return t1_coef * t1 + t2_coef * t2 + t3_coef * t3

def Hz_phij_case134(phi_bar_j, phi_bar_Mj, theta_M):
    return np.sin(theta_M) * np.sin(phi_bar_Mj) * np.arctanh(np.sqrt((1.0-np.cos(phi_bar_j))/2.0))

# 135 ##############

def Hr_zk_case135(r, r_i, r_bar_i, phi_bar_j, theta_M):
    t1 = np.sin(phi_bar_j)
    t1_coef = -np.cos(theta_M)
    t2 = np.log( r_i - r*np.cos(phi_bar_j) + np.sqrt(r_i**2 + r**2 - 2*r_i*r*np.cos(phi_bar_j)) )
    t2_coef = np.cos(theta_M) * np.sin(phi_bar_j)
    E = ellipeinc(phi_bar_j/2.0, -4.0 * r * r_i / r_bar_i**2)
    E_coef = np.cos(theta_M) * np.abs(r_bar_i) / r
    F = ellipkinc(phi_bar_j/2.0, -4.0 * r * r_i / r_bar_i**2)
    F_coef = -np.cos(theta_M) * (r**2 + r_i**2) / (r * np.abs(r_bar_i))
    return t1_coef * t1 + t2_coef * t2 + E_coef * E + F_coef * F

def Hphi_zk_case135(r, r_i, phi_bar_j, theta_M):
    t1 = np.sqrt(r**2 + r_i**2 - 2.0 * r * r_i * np.cos(phi_bar_j))
    t1_coef = np.cos(theta_M) / r
    t2 = np.arctanh((r * np.cos(phi_bar_j) - r_i) / t1)
    t2_coef = -np.cos(theta_M) * np.cos(phi_bar_j)
    return t1_coef * t1 + t2_coef * t2

def Hz_ri_case135(r, r_i, r_bar_i, phi_bar_j, phi_bar_M, theta_M):
    t = r_bar_i**2
    t1 = np.sqrt(r**2 + r_i**2 - 2.0 * r * r_i * np.cos(phi_bar_j)) / r
    t1_coef = np.sin(theta_M) * np.sin(phi_bar_M)
    E = ellipeinc(phi_bar_j/2.0, -4.0 * r * r_i / t)
    E_coef = np.sin(theta_M) * np.cos(phi_bar_M) * np.sqrt(t) / r
    F = ellipkinc(phi_bar_j/2.0, -4.0 * r * r_i / t)
    F_coef = -np.sin(theta_M) * np.cos(phi_bar_M) * (r**2 + r_i**2) / (r * np.sqrt(t))
    return t1_coef * t1 + E_coef * E + F_coef * F

def Hz_phij_case135(r, r_i, phi_bar_j, phi_bar_Mj, theta_M):
    t1 = np.arctanh( (r*np.cos(phi_bar_j)-r_i) / np.sqrt(r**2 + r_i**2 - 2*r*r_i*np.cos(phi_bar_j)) )
    t1_coef = -np.sin(theta_M) * np.sin(phi_bar_Mj)
    return t1_coef * t1

# 211 ##############

def Hr_phij_case211(phi_bar_M, theta_M, z_bar_k):
    return -np.sin(theta_M) * np.sin(phi_bar_M) * np.sign(z_bar_k) * np.log(np.abs(z_bar_k))

def Hz_zk_case211(phi_j, theta_M, z_bar_k):
    return -np.cos(theta_M) * np.sign(z_bar_k) * phi_j

# 212 ##############

def Hr_ri_case212(r_i, phi_j, phi_bar_M, theta_M, z_bar_k):
    t1 = np.sin(theta_M) * z_bar_k / np.sqrt(r_i**2 + z_bar_k**2)
    t2 = 1.0/2.0 * phi_j * np.cos(phi_bar_M)
    t3 = 1.0/4.0 * np.sin(phi_bar_M)
    return t1 * (t2 - t3)

def Hr_phij_case212(r_i, phi_bar_M, theta_M, z_bar_k):
    t1 = np.arctanh(z_bar_k / np.sqrt(r_i**2 + z_bar_k**2))
    t1_coef = -np.sin(theta_M) * np.sin(phi_bar_M)
    return t1_coef * t1

def Hphi_ri_case212(r_i, phi_j, phi_bar_M, theta_M, z_bar_k):
    t1 = np.sin(theta_M) * z_bar_k / np.sqrt(r_i**2 + z_bar_k**2)
    t2 = 1.0/4.0 * np.cos(phi_bar_M)
    t3 = 1.0/2.0 * phi_j * np.sin(phi_bar_M)
    return t1 * (-t2 + t3)

def Hphi_zk_case212(r_i, theta_M, z_bar_k):
    t1 = r_i / np.sqrt(r_i**2 + z_bar_k**2)
    t1_coef = -np.cos(theta_M)
    t2 = np.arctanh(t1)
    t2_coef = np.cos(theta_M)
    return t1_coef * t1 + t2_coef * t2

def Hz_ri_case212(r_i, phi_bar_M, theta_M, z_bar_k):
    t1 = r_i / np.sqrt(r_i**2 + z_bar_k**2)
    t1_coef = -np.sin(theta_M) * np.sin(phi_bar_M)
    return t1_coef * t1

def Hz_phij_case212(r_i, phi_bar_M, theta_M, z_bar_k):
    return np.sin(theta_M) * np.sin(phi_bar_M) * np.arctanh(r_i / np.sqrt(r_i**2 + z_bar_k**2))

def Hz_zk_case212(r_i, phi_j, theta_M, z_bar_k):
    t1 = phi_j / np.sqrt(r_i**2 + z_bar_k**2)
    t1_coef = -np.cos(theta_M) * z_bar_k
    return t1_coef * t1

# 213 ##############

def Hr_phij_case213(r, phi_bar_M, theta_M, z_bar_k):
    t1 = np.arctanh(z_bar_k / np.sqrt(r**2 + z_bar_k**2))
    t1_coef = -np.sin(theta_M) * np.sin(phi_bar_M)
    return t1_coef * t1

def Hphi_zk_case213(r, theta_M, z_bar_k):
    t1 = np.sqrt(r**2 + z_bar_k**2)
    t1_coef = np.cos(theta_M) / r
    t2 = np.arctanh(r / t1)
    t2_coef = -np.cos(theta_M)
    return t1_coef * t1 + t2_coef * t2

def Hz_phij_case213(r, phi_bar_M, theta_M, z_bar_k):
    t1 = np.arctanh(r / np.sqrt(r**2 + z_bar_k**2))
    t1_coef = -np.sin(theta_M) * np.sin(phi_bar_M)
    return t1_coef * t1

def Hz_zk_case213(phi_bar_j, theta_M, z_bar_k):
    t1 = np.sign(z_bar_k)
    t1_coef = np.cos(theta_M) * phi_bar_j
    return t1_coef * t1

# 214 ##############

def Hr_ri_case214(r, phi_bar_j, phi_bar_M, theta_M, z_bar_k):
    E = ellipeinc(phi_bar_j/2.0, -4.0 * r**2 / z_bar_k**2)
    E_coef = -np.sin(theta_M) * np.cos(phi_bar_M) * z_bar_k**2 * np.sign(z_bar_k) / ( 2.0 * r**2 )
    F = ellipkinc(phi_bar_j/2.0, -4.0 * r**2 / z_bar_k**2)
    F_coef = (np.sin(theta_M) * np.cos(phi_bar_M) * np.sign(z_bar_k) * (2.0 * r**2 + z_bar_k**2) / ( 2.0 * r**2 ))
    return -np.sin(theta_M) * np.sin(phi_bar_M) * np.sign(z_bar_k) * z_bar_k**2 / ( 2.0 * r**2) + E_coef * E + F_coef * F

def Hr_phij_case214(phi_bar_M, theta_M, z_bar_k):
    return -np.sin(theta_M) * np.sin(phi_bar_M) * np.sign(z_bar_k) * np.log(np.abs(z_bar_k))

def Hr_zk_case214(r, phi_bar_j, theta_M, z_bar_k):
    E = ellipeinc(phi_bar_j/2.0, -4.0 * r**2 / z_bar_k**2)
    E_coef = np.cos(theta_M) * np.abs(z_bar_k) / r
    F = ellipkinc(phi_bar_j/2.0, -4.0 * r**2 / z_bar_k**2)
    F_coef = -np.cos(theta_M) * (2.0 * r**2 + z_bar_k**2) / ( r * np.abs(z_bar_k) )
    t = np.sqrt(r**2 + z_bar_k**2)
    def Pi1(sign):
        return el3_angle(phi_bar_j/2, 2*r/(r+sign*t), -4*r**2/z_bar_k**2)
    def Pi1_coef(sign):
        return -np.cos(theta_M) / ( r * np.sqrt((r**2 +  z_bar_k**2) * z_bar_k**2) ) * (t - sign * r) * (r + sign * t)**2
    def Pi2(sign):
        return el3_angle(phi_bar_j / 2.0, 1.0 - z_bar_k**4 / ( (4.0 * r**2 + z_bar_k**2) * (r + sign * t)**2 ), 4.0 * r**2 / ( 4.0 * r**2 + z_bar_k**2 ))
    def Pi2_coef(sign):
        return sign * np.cos(theta_M) * z_bar_k**4 / ( r * np.sqrt((r**2 + z_bar_k**2) * (4.0*r**2 + z_bar_k**2)) * (r + sign * t) )
    return E_coef * E + F_coef * F + Pi1_coef(1) * Pi1(1) + Pi1_coef(-1) * Pi1(-1) + Pi2_coef(1) * Pi2(1) + Pi2_coef(-1) * Pi2(-1)

def Hphi_ri_case214(r, phi_j, phi_bar_j, phi_bar_M, theta_M, z_bar_k):
    t1 = -np.sin(theta_M) * np.cos(phi_bar_M) * np.sign(z_bar_k) / 2.0
    t2 = phi_j
    t2_coef = np.sin(theta_M) * np.sin(phi_bar_M) * np.sign(z_bar_k) / 2.0
    t3 = np.sign(z_bar_k) * z_bar_k**2 / (2.0 * r**2)
    t3_coef = -np.sin(theta_M) * np.cos(phi_bar_M)
    t4 = np.log(np.abs(z_bar_k) / (np.sqrt(2.0) * r))
    t4_coef = -np.sin(theta_M) * np.cos(phi_bar_M) * np.sign(z_bar_k)
    E = ellipeinc(phi_bar_j/2.0, -4.0 * r**2 / z_bar_k**2)
    E_coef = np.sin(theta_M) * np.sin(phi_bar_M) * z_bar_k**2 * np.sign(z_bar_k) / ( 2.0 * r**2 )
    F = ellipkinc(phi_bar_j/2.0, -4.0 * r**2 / z_bar_k**2)
    F_coef = (-np.sin(theta_M) * np.sin(phi_bar_M) * np.sign(z_bar_k) * (4.0*r**2 + z_bar_k**2) / (2.0*r**2 ))
    return t1 + t2_coef * t2 + t3_coef * t3 + t4_coef * t4 + E_coef * E + F_coef * F

def Hphi_zk_case214(r, theta_M, z_bar_k):
    t1 = np.abs(z_bar_k)
    t1_coef = np.cos(theta_M) / r
    return t1_coef * t1

def Hz_ri_case214(r, phi_bar_j, phi_bar_M, theta_M, z_bar_k):
    E = ellipeinc(phi_bar_j/2.0, -4.0 * r**2 / z_bar_k**2)
    E_coef = np.sin(theta_M) * np.cos(phi_bar_M) * np.abs(z_bar_k) / r
    F = ellipkinc(phi_bar_j/2.0, -4.0 * r**2 / z_bar_k**2)
    F_coef = -np.sin(theta_M) * np.cos(phi_bar_M) * (2.0*r**2 + z_bar_k**2) / (r*np.abs(z_bar_k))
    return np.sin(theta_M) * np.sin(phi_bar_M) * np.abs(z_bar_k) / r + E_coef * E + F_coef * F

def Hz_zk_case214(r, phi_bar_j, theta_M, z_bar_k):
    t = np.sqrt(r**2 + z_bar_k**2)
    def Pi(sign):
        return el3_angle(phi_bar_j/2, 2*r/(r+sign*t), -4*r**2/z_bar_k**2)
    Pi_coef = np.cos(theta_M) * np.sign(z_bar_k)
    return Pi_coef * Pi(1) + Pi_coef * Pi(-1)

# 215 ##############

def Hr_ri_case215(r, r_i, r_bar_i, phi_bar_j, phi_bar_M, theta_M, z_bar_k):
    t2 = np.arctanh(z_bar_k / np.sqrt(r_bar_i**2 + z_bar_k**2))
    t2_coef = np.sin(theta_M) * np.sin(phi_bar_M) / 2.0 * (1.0 - r_i**2 / r**2)
    E = ellipeinc(phi_bar_j/2.0, -4.0 * r * r_i / (r_bar_i**2 + z_bar_k**2))
    E_coef = -np.sin(theta_M) * np.cos(phi_bar_M) * z_bar_k * np.sqrt(r_bar_i**2 + z_bar_k**2) / (2*r**2)
    F = ellipkinc(phi_bar_j/2.0, -4.0 * r * r_i / (r_bar_i**2 + z_bar_k**2))
    F_coef = np.sin(theta_M) * np.cos(phi_bar_M) * z_bar_k * (2.0 * r_i**2 + z_bar_k**2) / (2*r**2 * np.sqrt(r_bar_i**2 + z_bar_k**2) )
    Pi = el3_angle(phi_bar_j/2.0, -4.0 * r * r_i / r_bar_i**2, -4.0 * r * r_i / (r_bar_i**2 + z_bar_k**2))
    Pi_coef = np.sin(theta_M) * np.cos(phi_bar_M) * z_bar_k * (r**2 + r_i**2) * (r + r_i) / (2.0 * r**2 * r_bar_i * np.sqrt(r_bar_i**2 + z_bar_k**2) )
    return -np.sin(theta_M) * np.sin(phi_bar_M) * z_bar_k * np.sqrt(r_bar_i**2 + z_bar_k**2) / (2.0 * r**2) + t2_coef * t2 + E_coef * E + F_coef * F + Pi_coef * Pi

def Hr_phij_case215(r_bar_i, phi_bar_M, theta_M, z_bar_k):
    t1 = np.arctanh(z_bar_k / np.sqrt(r_bar_i**2 + z_bar_k**2))
    t1_coef = -np.sin(theta_M) * np.sin(phi_bar_M)
    return t1_coef * t1

def Hr_zk_case215(r, r_i, r_bar_i, phi_bar_j, theta_M, z_bar_k):
    E = ellipeinc(phi_bar_j/2.0, -4.0 * r * r_i / (r_bar_i**2 + z_bar_k**2))
    E_coef = np.cos(theta_M) * np.sqrt(r_bar_i**2 + z_bar_k**2) / r
    F = ellipkinc(phi_bar_j/2.0, -4.0 * r * r_i / (r_bar_i**2 + z_bar_k**2))
    F_coef = -np.cos(theta_M) * (r**2 + r_i**2 + z_bar_k**2) / ( r * np.sqrt(r_bar_i**2 + z_bar_k**2) )
    t = np.sqrt(r**2 + z_bar_k**2)
    def Pi1(sign):
        return el3_angle(phi_bar_j/2.0, 2.0 * r / (r + sign * t), -4*r*r_i / (r_bar_i**2 + z_bar_k**2))
    def Pi1_coef(sign):
        return -np.cos(theta_M) / ( r * np.sqrt((r**2+z_bar_k**2) * (r_bar_i**2+z_bar_k**2)) ) * (t - sign * r) * (r_i + sign * t)**2
    def Pi2(sign):
        return el3_angle(phi_bar_j / 2.0, 1.0 - z_bar_k**2 * (r_bar_i**2 + z_bar_k**2) / (((r + r_i)**2 + z_bar_k**2) * (r + sign * t)**2 ), 4*r*r_i / ((r + r_i)**2 + z_bar_k**2 ))
    def Pi2_coef(sign):
        return sign * np.cos(theta_M) * z_bar_k**2 * (r_bar_i**2 + z_bar_k**2) / ( r * np.sqrt((r**2 + z_bar_k**2) * ((r + r_i)**2 + z_bar_k**2)) * (r + sign * t) )
    return E_coef*E + F_coef*F + Pi1_coef(1)*Pi1(1) + Pi1_coef(-1)*Pi1(-1) + Pi2_coef(1)*Pi2(1) + Pi2_coef(-1)*Pi2(-1)


def Hphi_ri_case215(r, r_i, r_bar_i, phi_bar_j, phi_bar_M, theta_M, z_bar_k):
    t1 = np.sqrt(r_bar_i**2 + z_bar_k**2) * z_bar_k / (2.0 * r**2)
    t1_coef = -np.sin(theta_M) * np.cos(phi_bar_M)
    t2 = np.arctanh(z_bar_k / np.sqrt(r_bar_i**2 + z_bar_k**2))
    t2_coef = -np.sin(theta_M) * np.cos(phi_bar_M) * (r**2 + r_i**2) / ( 2.0 * r**2 )
    E = ellipeinc(phi_bar_j/2.0, -4.0 * r * r_i / (r_bar_i**2 + z_bar_k**2))
    E_coef = np.sin(theta_M) * np.sin(phi_bar_M) * z_bar_k * np.sqrt(r_bar_i**2+z_bar_k**2) / (2*r**2)
    F = ellipkinc(phi_bar_j/2.0, -4.0 * r * r_i / (r_bar_i**2 + z_bar_k**2))
    F_coef = -np.sin(theta_M) * np.sin(phi_bar_M) * z_bar_k  * (2.0 * r**2 + 2.0 * r_i**2 + z_bar_k**2) / ( 2.0 * r**2 * np.sqrt(r_bar_i**2 + z_bar_k**2) )
    Pi = el3_angle(phi_bar_j/2.0, -4.0 * r * r_i / r_bar_i**2, -4.0 * r * r_i / (r_bar_i**2 + z_bar_k**2))
    Pi_coef = np.sin(theta_M) * np.sin(phi_bar_M) * z_bar_k * (r + r_i)**2 / ( 2.0 * r**2 * np.sqrt(r_bar_i**2 + z_bar_k**2) )
    return t1_coef * t1 + t2_coef * t2 + E_coef * E + F_coef * F + Pi_coef * Pi

def Hphi_zk_case215(r, r_bar_i, theta_M, z_bar_k):
    t1 = np.sqrt(r_bar_i**2 + z_bar_k**2)
    t1_coef = np.cos(theta_M) / r
    t2 = np.arctanh(r_bar_i / t1)
    t2_coef = -np.cos(theta_M)
    return t1_coef * t1 + t2_coef * t2

def Hz_ri_case215(r, r_i, r_bar_i, phi_bar_j, phi_bar_M, theta_M, z_bar_k):
    t = r_bar_i**2 + z_bar_k**2
    t1 = np.sqrt(r_bar_i**2 + z_bar_k**2) / r
    t1_coef = np.sin(theta_M) * np.sin(phi_bar_M)
    E = ellipeinc(phi_bar_j/2.0, -4.0 * r * r_i / t)
    E_coef = np.sin(theta_M) * np.cos(phi_bar_M) * np.sqrt(t) / r
    F = ellipkinc(phi_bar_j/2.0, -4.0 * r * r_i / t)
    F_coef = -np.sin(theta_M) * np.cos(phi_bar_M) * (r**2 + r_i**2 + z_bar_k**2) / (r * np.sqrt(t))
    return t1_coef * t1 + E_coef * E + F_coef * F

def Hz_phij_case215(r_bar_i, phi_bar_M, theta_M, z_bar_k):
    t1 = np.arctanh(r_bar_i / np.sqrt(r_bar_i**2 + z_bar_k**2))
    t1_coef = -np.sin(theta_M) * np.sin(phi_bar_M)
    return t1_coef * t1

def Hz_zk_case215(r, r_i, r_bar_i, phi_bar_j, theta_M, z_bar_k):
    t = np.sqrt(r**2 + z_bar_k**2)
    def Pi(sign):
        return el3_angle(phi_bar_j/2.0, 2.0 * r / (r + sign * t), -4.0 * r * r_i / (r_bar_i**2 + z_bar_k**2))
    def Pi_coef(sign):
        return np.cos(theta_M) * z_bar_k * (r_i + sign * t) / ( np.sqrt(r_bar_i**2 + z_bar_k**2) * (r + sign * t) )
    return Pi_coef(1) * Pi(1) + Pi_coef(-1) * Pi(-1)

# 221 ##############

def Hr_phij_case221(phi_bar_M, theta_M, z_bar_k):
    return -np.sin(theta_M) * np.sin(phi_bar_M) * np.sign(z_bar_k) * np.log(np.abs(z_bar_k))

def Hz_zk_case221(phi_j, theta_M, z_bar_k):
    return -np.cos(theta_M) * np.sign(z_bar_k) * phi_j

# 222 ##############

def Hr_ri_case222(r_i, phi_j, phi_bar_M, theta_M, z_bar_k):
    t1 = np.sin(theta_M) * z_bar_k / np.sqrt(r_i**2 + z_bar_k**2)
    t2 = 1.0/2.0 * phi_j * np.cos(phi_bar_M)
    t3 = 1.0/4.0 * np.sin(phi_bar_M)
    return t1 * (t2 - t3)

def Hr_phij_case222(r_i, phi_bar_M, theta_M, z_bar_k):
    t1 = np.arctanh(z_bar_k / np.sqrt(r_i**2 + z_bar_k**2))
    t1_coef = -np.sin(theta_M) * np.sin(phi_bar_M)
    return t1_coef * t1

def Hphi_ri_case222(r_i, phi_j, phi_bar_M, theta_M, z_bar_k):
    t1 = np.sin(theta_M) * z_bar_k / np.sqrt(r_i**2 + z_bar_k**2)
    t2 = 1.0/4.0 * np.cos(phi_bar_M)
    t3 = 1.0/2.0 * phi_j * np.sin(phi_bar_M)
    return t1 * (-t2 + t3)

def Hphi_zk_case222(r_i, theta_M, z_bar_k):
    t1 = r_i / np.sqrt(r_i**2 + z_bar_k**2)
    t1_coef = np.cos(theta_M)
    t2 = np.arctanh(t1)
    t2_coef = -np.cos(theta_M)
    return t1_coef * t1 + t2_coef * t2

def Hz_ri_case222(r_i, phi_bar_M, theta_M, z_bar_k):
    t1 = r_i / np.sqrt(r_i**2 + z_bar_k**2)
    t1_coef = np.sin(theta_M) * np.sin(phi_bar_M)
    return t1_coef * t1

def Hz_phij_case222(r_i, phi_bar_M, theta_M, z_bar_k):
    t1 = np.arctanh(r_i / np.sqrt(r_i**2 + z_bar_k**2))
    t1_coef = -np.sin(theta_M) * np.sin(phi_bar_M)
    return t1_coef * t1

def Hz_zk_case222(r_i, phi_j, theta_M, z_bar_k):
    t1 = z_bar_k / np.sqrt(r_i**2 + z_bar_k**2)
    t1_coef = -np.cos(theta_M) * phi_j
    return t1_coef * t1

# 223 ##############

def Hr_phij_case223(r, phi_bar_M, theta_M, z_bar_k):
    t1 = np.arctanh(z_bar_k / np.sqrt(r**2 + z_bar_k**2))
    t1_coef = -np.sin(theta_M) * np.sin(phi_bar_M)
    return t1_coef * t1

def Hphi_zk_case223(r, theta_M, z_bar_k):
    t1 = np.sqrt(r**2 + z_bar_k**2)
    t1_coef = np.cos(theta_M) / r
    t2 = np.arctanh(r / t1)
    t2_coef = -np.cos(theta_M)
    return t1_coef * t1 + t2_coef * t2

def Hz_phij_case223(r, phi_bar_M, theta_M, z_bar_k):
    t1 = np.arctanh(r / np.sqrt(r**2 + z_bar_k**2))
    t1_coef = -np.sin(theta_M) * np.sin(phi_bar_M)
    return t1_coef * t1

def Hz_zk_case223(r, phi_bar_j, theta_M, z_bar_k):
    t1 = arctan_k_tan_2(np.sqrt(r**2 + z_bar_k**2) / np.abs(z_bar_k), 2.0 * phi_bar_j)
    t1_coef = np.cos(theta_M) * np.sign(z_bar_k)
    return t1_coef * t1

# 224 ##############

def Hr_ri_case224(r, phi_bar_j, phi_bar_M, theta_M, z_bar_k):
    t1 = np.sqrt(4.0 * r**2 + z_bar_k**2) * z_bar_k / (2.0 * r**2)
    t1_coef = -np.sin(theta_M) * np.sin(phi_bar_M)
    E = ellipeinc(phi_bar_j/2.0, -4.0 * r**2 / z_bar_k**2)
    E_coef = -np.sin(theta_M) * np.cos(phi_bar_M) * z_bar_k**2 * np.sign(z_bar_k) / ( 2.0 * r**2 )
    F = ellipkinc(phi_bar_j/2.0, -4.0 * r**2 / z_bar_k**2)
    F_coef = np.sin(theta_M) * np.cos(phi_bar_M) * np.sign(z_bar_k) * (2.0 * r**2 + z_bar_k**2) / ( 2.0 * r**2 )
    return t1_coef * t1 + E_coef * E + F_coef * F

def Hr_phij_case224(r, phi_bar_M, theta_M, z_bar_k):
    t1 = np.arctanh(z_bar_k / np.sqrt(4.0 * r**2 + z_bar_k**2))
    t1_coef = -np.sin(theta_M) * np.sin(phi_bar_M)
    return t1_coef * t1

def Hr_zk_case224(r, phi_bar_j, theta_M, z_bar_k):
    E = ellipeinc(phi_bar_j/2.0, -4.0 * r**2 / z_bar_k**2)
    E_coef = np.cos(theta_M) * np.abs(z_bar_k) / r
    F = ellipkinc(phi_bar_j/2.0, -4.0 * r**2 / z_bar_k**2)
    F_coef = -np.cos(theta_M) * (2.0 * r**2 + z_bar_k**2) / ( r * np.abs(z_bar_k) )
    t = np.sqrt(r**2 + z_bar_k**2)
    def Pi1(sign):
        return el3_angle(phi_bar_j/2.0, 2.0 * r / (r + sign * t), -4.0 * r**2 / z_bar_k**2)
    def Pi1_coef(sign):
        return -np.cos(theta_M) / ( r * np.sqrt((r**2 + z_bar_k**2) * z_bar_k**2) ) * (t - sign * r) * (r + sign * t)**2
    def Pi2(sign):
        return el3_angle(phi_bar_j / 2.0, 1.0 - z_bar_k**4 / ( (4.0 * r**2 + z_bar_k**2) * (r + sign * t)**2 ), 4.0 * r**2 / ( 4.0 * r**2 + z_bar_k**2 ))
    def Pi2_coef(sign):
        return sign * np.cos(theta_M) * z_bar_k**4 / ( r * np.sqrt((r**2 + z_bar_k**2) * (4.0 * r**2 + z_bar_k**2)) * (r + sign * t) )
    return E_coef * E + F_coef * F + Pi1_coef(1) * Pi1(1) + Pi1_coef(-1) * Pi1(-1) + Pi2_coef(1) * Pi2(1) + Pi2_coef(-1) * Pi2(-1)

def Hphi_ri_case224(r, phi_bar_j, phi_bar_M, theta_M, z_bar_k):
    t1 = np.sqrt(4.0 * r**2 + z_bar_k**2) * z_bar_k / (2.0 * r**2)
    t1_coef = -np.sin(theta_M) * np.cos(phi_bar_M)
    t2 = np.arctanh(z_bar_k / np.sqrt(4.0 * r**2 + z_bar_k**2))
    t2_coef = -np.sin(theta_M) * np.cos(phi_bar_M)
    E = ellipeinc(phi_bar_j/2.0, -4.0 * r**2 / z_bar_k**2)
    E_coef = np.sin(theta_M) * np.sin(phi_bar_M) * z_bar_k**2 * np.sign(z_bar_k) / ( 2.0 * r**2 )
    F = ellipkinc(phi_bar_j/2.0, -4.0 * r**2 / z_bar_k**2)
    F_coef = -np.sin(theta_M) * np.sin(phi_bar_M) * np.sign(z_bar_k) * (4.0 * r**2 + z_bar_k**2) / ( 2.0 * r**2 )
    return t1_coef * t1 + t2_coef * t2 + E_coef * E + F_coef * F

def Hphi_zk_case224(r, theta_M, z_bar_k):
    t1 = np.sqrt(4.0 * r**2 + z_bar_k**2)
    t1_coef = np.cos(theta_M) / r
    t2 = np.arctanh(2.0 * r / t1)
    t2_coef = -np.cos(theta_M)
    return t1_coef * t1 + t2_coef * t2

def Hz_ri_case224(r, phi_bar_j, phi_bar_M, theta_M, z_bar_k):
    t1 = np.sqrt(4.0 * r**2 + z_bar_k**2) / r
    t1_coef = np.sin(theta_M) * np.sin(phi_bar_M)
    E = ellipeinc(phi_bar_j/2.0, -4.0 * r**2 / z_bar_k**2)
    E_coef = np.sin(theta_M) * np.cos(phi_bar_M) * np.abs(z_bar_k) / r
    F = ellipkinc(phi_bar_j/2.0, -4.0 * r**2 / z_bar_k**2)
    F_coef = -np.sin(theta_M) * np.cos(phi_bar_M) * (2.0 * r**2 + z_bar_k**2) / (r * np.abs(z_bar_k))
    return t1_coef * t1 + E_coef * E + F_coef * F

def Hz_phij_case224(r, phi_bar_M, theta_M, z_bar_k):
    t1 = np.arctanh(2.0 * r / np.sqrt(4.0 * r**2 + z_bar_k**2))
    t1_coef = -np.sin(theta_M) * np.sin(phi_bar_M)
    return t1_coef * t1

def Hz_zk_case224(r, phi_bar_j, theta_M, z_bar_k):
    t = np.sqrt(r**2 + z_bar_k**2)
    def Pi(sign):
        return el3_angle(phi_bar_j/2.0, 2.0 * r / (r + sign * t), -4.0 * r**2 / z_bar_k**2)
    Pi_coef = np.cos(theta_M) * np.sign(z_bar_k)
    return Pi_coef * Pi(1) + Pi_coef * Pi(-1)

# 225 ##############

def Hr_ri_case225(r, r_i, r_bar_i, phi_bar_j, phi_bar_M, theta_M, z_bar_k):
    t1 = np.sqrt((r + r_i)**2 + z_bar_k**2) * z_bar_k / (2.0 * r**2)
    t1_coef = -np.sin(theta_M) * np.sin(phi_bar_M)
    t2 = np.arctanh(z_bar_k / np.sqrt((r + r_i)**2 + z_bar_k**2))
    t2_coef = np.sin(theta_M) * np.sin(phi_bar_M) / 2.0 * (1.0 - r_i**2 / r**2)
    E = ellipeinc(phi_bar_j/2.0, -4.0 * r * r_i / (r_bar_i**2 + z_bar_k**2))
    E_coef = -np.sin(theta_M) * np.cos(phi_bar_M) * z_bar_k * np.sqrt(r_bar_i**2 + z_bar_k**2) / ( 2.0 * r**2 )
    F = ellipkinc(phi_bar_j/2.0, -4.0 * r * r_i / (r_bar_i**2 + z_bar_k**2))
    F_coef = np.sin(theta_M) * np.cos(phi_bar_M) * z_bar_k * (2.0 * r_i**2 + z_bar_k**2) / ( 2.0 * r**2 * np.sqrt(r_bar_i**2 + z_bar_k**2) )
    Pi = el3_angle(phi_bar_j/2.0, -4.0 * r * r_i / r_bar_i**2, -4.0 * r * r_i / (r_bar_i**2 + z_bar_k**2))
    Pi_coef = np.sin(theta_M) * np.cos(phi_bar_M) * z_bar_k * (r**2 + r_i**2) * (r + r_i) / ( 2.0 * r**2 * r_bar_i * np.sqrt(r_bar_i**2 + z_bar_k**2) )
    return t1_coef * t1 + t2_coef * t2 + E_coef * E + F_coef * F + Pi_coef * Pi

def Hr_phij_case225(r, r_i, phi_bar_M, theta_M, z_bar_k):
    t1 = np.arctanh(z_bar_k / np.sqrt((r + r_i)**2 + z_bar_k**2))
    t1_coef = -np.sin(theta_M) * np.sin(phi_bar_M)
    return t1_coef * t1

def Hr_zk_case225(r, r_i, r_bar_i, phi_bar_j, theta_M, z_bar_k):
    E = ellipeinc(phi_bar_j/2.0, -4.0 * r * r_i / (r_bar_i**2 + z_bar_k**2))
    E_coef = np.cos(theta_M) * np.sqrt(r_bar_i**2 + z_bar_k**2) / r
    F = ellipkinc(phi_bar_j/2.0, -4.0 * r * r_i / (r_bar_i**2 + z_bar_k**2))
    F_coef = -np.cos(theta_M) * (r**2 + r_i**2 + z_bar_k**2) / ( r * np.sqrt(r_bar_i**2 + z_bar_k**2) )
    t = np.sqrt(r**2 + z_bar_k**2)
    def Pi1(sign):
        return el3_angle(phi_bar_j/2.0, 2.0 * r / (r + sign * t), -4.0 * r * r_i / (r_bar_i**2 + z_bar_k**2))
    def Pi1_coef(sign):
        return -np.cos(theta_M) / ( r * np.sqrt((r**2 +  z_bar_k**2) * (r_bar_i**2 + z_bar_k**2)) ) * (t - sign * r) * (r_i + sign * t)**2
    def Pi2(sign):
        return el3_angle(phi_bar_j / 2.0, 1.0 - z_bar_k**2 * (r_bar_i**2 + z_bar_k**2) / ( ((r + r_i)**2 + z_bar_k**2) * (r + sign * t)**2 ), 4.0 * r * r_i / ( (r + r_i)**2 + z_bar_k**2 ))
    def Pi2_coef(sign):
        return sign * np.cos(theta_M) * z_bar_k**2 * (r_bar_i**2 + z_bar_k**2) / ( r * np.sqrt((r**2 + z_bar_k**2) * ((r + r_i)**2 + z_bar_k**2)) * (r + sign * t) )
    return E_coef * E + F_coef * F + Pi1_coef(1) * Pi1(1) + Pi1_coef(-1) * Pi1(-1) + Pi2_coef(1) * Pi2(1) + Pi2_coef(-1) * Pi2(-1)

def Hphi_ri_case225(r, r_i, r_bar_i, phi_bar_j, phi_bar_M, theta_M, z_bar_k):
    t1 = np.sqrt((r + r_i)**2 + z_bar_k**2) * z_bar_k / (2.0 * r**2)
    t1_coef = -np.sin(theta_M) * np.cos(phi_bar_M)
    t2 = np.arctanh(z_bar_k / np.sqrt((r + r_i)**2 + z_bar_k**2))
    t2_coef = -np.sin(theta_M) * np.cos(phi_bar_M) * (r**2 + r_i**2)  / ( 2.0 * r**2 )
    E = ellipeinc(phi_bar_j/2.0, -4.0 * r * r_i / (r_bar_i**2 + z_bar_k**2))
    E_coef = np.sin(theta_M) * np.sin(phi_bar_M) * z_bar_k * np.sqrt(r_bar_i**2 + z_bar_k**2) / ( 2.0 * r**2 )
    F = ellipkinc(phi_bar_j/2.0, -4.0 * r * r_i / (r_bar_i**2 + z_bar_k**2))
    F_coef = -np.sin(theta_M) * np.sin(phi_bar_M) * z_bar_k  * (2.0 * r**2 + 2.0 * r_i**2 + z_bar_k**2) / ( 2.0 * r**2 * np.sqrt(r_bar_i**2 + z_bar_k**2) )
    Pi = el3_angle(phi_bar_j/2.0, -4.0 * r * r_i / r_bar_i**2, -4.0 * r * r_i / (r_bar_i**2 + z_bar_k**2))
    Pi_coef = np.sin(theta_M) * np.sin(phi_bar_M) * z_bar_k * (r + r_i)**2 / ( 2.0 * r**2 * np.sqrt(r_bar_i**2 + z_bar_k**2) )
    return t1_coef * t1 + t2_coef * t2 + E_coef * E + F_coef * F + Pi_coef * Pi

def Hphi_zk_case225(r, r_i, theta_M, z_bar_k):
    t1 = np.sqrt((r + r_i)**2 + z_bar_k**2)
    t1_coef = np.cos(theta_M) / r
    t2 = np.arctanh((r + r_i) / t1)
    t2_coef = -np.cos(theta_M)
    return t1_coef * t1 + t2_coef * t2

def Hz_ri_case225(r, r_i, r_bar_i, phi_bar_j, phi_bar_M, theta_M, z_bar_k):
    t = r_bar_i**2 + z_bar_k**2
    t1 = np.sqrt((r + r_i)**2 + z_bar_k**2) / r
    t1_coef = np.sin(theta_M) * np.sin(phi_bar_M)
    E = ellipeinc(phi_bar_j/2.0, -4.0 * r * r_i / t)
    E_coef = np.sin(theta_M) * np.cos(phi_bar_M) * np.sqrt(t) / r
    F = ellipkinc(phi_bar_j/2.0, -4.0 * r * r_i / t)
    F_coef = -np.sin(theta_M) * np.cos(phi_bar_M) * (r**2 + r_i**2 + z_bar_k**2) / (r * np.sqrt(t))
    return t1_coef * t1 + E_coef * E + F_coef * F

def Hz_phij_case225(r, r_i, phi_bar_M, theta_M, z_bar_k):
    t1 = np.arctanh((r + r_i) / np.sqrt((r + r_i)**2 + z_bar_k**2))
    t1_coef = -np.sin(theta_M) * np.sin(phi_bar_M)
    return t1_coef * t1

def Hz_zk_case225(r, r_i, r_bar_i, phi_bar_j, theta_M, z_bar_k):
    t = np.sqrt(r**2 + z_bar_k**2)
    def Pi(sign):
        return el3_angle(phi_bar_j/2.0, 2.0 * r / (r + sign * t), -4.0 * r * r_i / (r_bar_i**2 + z_bar_k**2))
    def Pi_coef(sign):
        return np.cos(theta_M) * z_bar_k * (r_i + sign * t) / ( np.sqrt(r_bar_i**2 + z_bar_k**2) * (r + sign * t) )
    return Pi_coef(1) * Pi(1) + Pi_coef(-1) * Pi(-1)

# 231 ##############

def Hr_phij_case231(phi_bar_j, phi_bar_Mj, theta_M, z_bar_k):
    return -np.sin(theta_M) * np.sin(phi_bar_Mj) * np.cos(phi_bar_j) * np.sign(z_bar_k) * np.log(np.abs(z_bar_k))

def Hphi_phij_case231(phi_bar_j, phi_bar_Mj, theta_M, z_bar_k):
    t1 = np.log(np.abs(z_bar_k))
    t1_coef = np.sin(theta_M) * np.sin(phi_bar_Mj) * np.sin(phi_bar_j) * np.sign(z_bar_k)
    return t1_coef * t1

def Hz_zk_case231(phi_j, theta_M, z_bar_k):
    t1 = phi_j * np.sign(z_bar_k)
    t1_coef = -np.cos(theta_M)
    return t1_coef * t1

# 232 ##############

def Hr_ri_case232(r_i, phi_j, phi_bar_j, phi_bar_M, phi_bar_Mj, theta_M, z_bar_k):
    t1 = np.sin(theta_M) * z_bar_k / np.sqrt(r_i**2 + z_bar_k**2)
    t2 = 1.0/2.0 * phi_j * np.cos(phi_bar_M)
    t3 = 1.0/4.0 * np.sin(phi_bar_Mj + phi_bar_j)
    return t1 * (t2 - t3)

def Hr_phij_case232(r_i, phi_bar_j, phi_bar_Mj, theta_M, z_bar_k):
    t1 = np.arctanh(z_bar_k / np.sqrt(r_i**2 + z_bar_k**2))
    t1_coef = -np.sin(theta_M) * np.sin(phi_bar_Mj) * np.cos(phi_bar_j)
    return t1_coef * t1

def Hr_zk_case232(r_i, phi_bar_j, theta_M, z_bar_k):
    t1 = r_i / np.sqrt(r_i**2 + z_bar_k**2)
    t1_coef = -np.cos(theta_M) * np.sin(phi_bar_j)
    t2 = np.arctanh(t1)
    t2_coef = np.cos(theta_M) * np.sin(phi_bar_j)
    return t1_coef * t1 + t2_coef * t2

def Hphi_ri_case232(r_i, phi_j, phi_bar_j, phi_bar_M, phi_bar_Mj, theta_M, z_bar_k):
    t1 = np.sin(theta_M) * z_bar_k / np.sqrt(r_i**2 + z_bar_k**2)
    t2 = 1.0/4.0 * np.cos(phi_bar_Mj + phi_bar_j)
    t3 = 1.0/2.0 * phi_j * np.sin(phi_bar_M)
    return t1 * (-t2 + t3)

def Hphi_phij_case232(r_i, phi_bar_j, phi_bar_Mj, theta_M, z_bar_k):
    t1 = np.arctanh(z_bar_k / np.sqrt(r_i**2 + z_bar_k**2))
    t1_coef = np.sin(theta_M) * np.sin(phi_bar_Mj) * np.sin(phi_bar_j)
    return t1_coef * t1

def Hphi_zk_case232(r_i, phi_bar_j, theta_M, z_bar_k):
    t1 = r_i / np.sqrt(r_i**2 + z_bar_k**2)
    t1_coef = -np.cos(theta_M) * np.cos(phi_bar_j)
    t2 = np.arctanh(t1)
    t2_coef = np.cos(theta_M) * np.cos(phi_bar_j)
    return t1_coef * t1 + t2_coef * t2

def Hz_ri_case232(r_i, phi_bar_Mj, theta_M, z_bar_k):
    t1 = r_i / np.sqrt(r_i**2 + z_bar_k**2)
    t1_coef = -np.sin(theta_M) * np.sin(phi_bar_Mj)
    return t1_coef * t1

def Hz_phij_case232(r_i, phi_bar_Mj, theta_M, z_bar_k):
    t1 = np.arctanh(r_i / np.sqrt(r_i**2 + z_bar_k**2))
    t1_coef = np.sin(theta_M) * np.sin(phi_bar_Mj)
    return t1_coef * t1

def Hz_zk_case232(r_i, phi_j, theta_M, z_bar_k):
    t1 = z_bar_k / np.sqrt(r_i**2 + z_bar_k**2)
    t1_coef = -np.cos(theta_M) * phi_j
    return t1_coef * t1

# 233 ##############

def Hr_phij_case233(r, phi_bar_j, phi_bar_Mj, theta_M, z_bar_k):
    t1 = np.arctanh(z_bar_k / np.sqrt(r**2 + z_bar_k**2))
    t1_coef = -np.sin(theta_M) * np.sin(phi_bar_Mj) * np.cos(phi_bar_j)
    t2 = np.arctan(z_bar_k * np.cos(phi_bar_j) / np.sin(phi_bar_j) / np.sqrt(r**2 + z_bar_k**2))
    t2_coef = np.sin(theta_M) * np.sin(phi_bar_Mj) * np.sin(phi_bar_j)
    return t1_coef * t1 + t2_coef * t2

def Hr_zk_case233(r, phi_bar_j, theta_M, z_bar_k):
    t = np.sqrt(r**2 + z_bar_k**2)
    t1 = np.sin(phi_bar_j)
    t1_coef = -np.cos(theta_M)
    t2 = np.log(-r * np.cos(phi_bar_j) + t)
    t2_coef = np.cos(theta_M) * np.sin(phi_bar_j)
    t3 = np.arctan(r * np.sin(phi_bar_j) / z_bar_k)
    t3_coef = np.cos(theta_M) * z_bar_k / r
    t4 = arctan_k_tan_2(t / np.abs(z_bar_k), 2.0 * phi_bar_j)
    t4_coef = -t3_coef
    def t5(sign):
        return arctan_k_tan_2(np.abs(z_bar_k) / np.abs(r + sign * t), phi_bar_j)
    t5_coef = t3_coef
    return t1_coef * t1 + t2_coef * t2 + t3_coef * t3 + t4_coef * t4 + t5_coef * t5(1) + t5_coef * t5(-1)

def Hphi_phij_case233(r, phi_bar_j, phi_bar_Mj, theta_M, z_bar_k):
    t = np.sqrt(r**2 + z_bar_k**2)
    t1 = np.arctan(z_bar_k * np.cos(phi_bar_j) / ( np.sin(phi_bar_j) * t ))
    t1_coef = np.sin(theta_M) * np.sin(phi_bar_Mj) * np.cos(phi_bar_j)
    t2 = np.arctanh(z_bar_k / t)
    t2_coef = np.sin(theta_M) * np.sin(phi_bar_Mj) * np.sin(phi_bar_j)
    return t1_coef * t1 + t2_coef * t2

def Hphi_zk_case233(r, phi_bar_j, theta_M, z_bar_k):
    t1 = np.sqrt(r**2 + z_bar_k**2)
    t1_coef = np.cos(theta_M) / r
    t2 = np.arctanh(r * np.cos(phi_bar_j) / t1)
    t2_coef = -np.cos(theta_M) * np.cos(phi_bar_j)
    return t1_coef * t1 + t2_coef * t2

def Hz_phij_case233(r, phi_bar_j, phi_bar_Mj, theta_M, z_bar_k):
    t1 = np.arctanh(r * np.cos(phi_bar_j) / np.sqrt(r**2 + z_bar_k**2))
    t1_coef = -np.sin(theta_M) * np.sin(phi_bar_Mj)
    return t1_coef * t1

def Hz_zk_case233(r, phi_bar_j, theta_M, z_bar_k):
    t1 = arctan_k_tan_2(np.sqrt(r**2 + z_bar_k**2) / np.abs(z_bar_k), 2.0 * phi_bar_j)
    t1_coef = np.cos(theta_M) * np.sign(z_bar_k)
    return t1_coef * t1

# 234 ##############

def Hr_ri_case234(r, phi_bar_j, phi_bar_M, theta_M, z_bar_k):
    t1 = np.sqrt(2.0 * r**2 * (1.0 - np.cos(phi_bar_j)) + z_bar_k**2)
    t1_coef = -np.sin(theta_M) * np.sin(phi_bar_M) * z_bar_k / ( 2.0 * r**2 )
    E = ellipeinc(phi_bar_j/2.0, -4.0 * r**2 / z_bar_k**2)
    E_coef = -np.sin(theta_M) * np.cos(phi_bar_M) * z_bar_k**2 * np.sign(z_bar_k) / ( 2.0 * r**2 )
    F = ellipkinc(phi_bar_j/2.0, -4.0 * r**2 / z_bar_k**2)
    F_coef = np.sin(theta_M) * np.cos(phi_bar_M) * np.sign(z_bar_k) * (2.0 * r**2 + z_bar_k**2) / ( 2.0 * r**2 )
    return t1_coef * t1 + E_coef * E + F_coef * F

def Hr_phij_case234(r, phi_bar_j, phi_bar_Mj, theta_M, z_bar_k):
    t1 = np.arctanh(z_bar_k / np.sqrt(2.0 * r**2 * (1.0 - np.cos(phi_bar_j)) + z_bar_k**2))
    t1_coef = -np.sin(theta_M) * np.sin(phi_bar_Mj) * np.cos(phi_bar_j)
    t2 = np.arctan(z_bar_k * (1.0 - np.cos(phi_bar_j)) / ( np.sin(phi_bar_j) * np.sqrt(2.0 * r**2 * (1.0 - np.cos(phi_bar_j)) + z_bar_k**2) ))
    t2_coef = -np.sin(theta_M) * np.sin(phi_bar_Mj) * np.sin(phi_bar_j)
    return t1_coef * t1 + t2_coef * t2

def Hr_zk_case234(r, phi_bar_j, theta_M, z_bar_k):
    t1 = np.sin(phi_bar_j)
    t1_coef = -np.cos(theta_M)
    t2 = np.log( r * (1.0 - np.cos(phi_bar_j)) + np.sqrt(2.0 * r**2 * (1.0 - np.cos(phi_bar_j)) + z_bar_k**2) )
    t2_coef = np.cos(theta_M) * np.sin(phi_bar_j)
    t3 = np.arctan(r * np.sin(phi_bar_j) / z_bar_k)
    t3_coef = np.cos(theta_M) * z_bar_k / r
    E = ellipeinc(phi_bar_j/2.0, -4.0 * r**2 / z_bar_k**2)
    E_coef = np.cos(theta_M) * np.abs(z_bar_k) / r
    F = ellipkinc(phi_bar_j/2.0, -4.0 * r**2/ z_bar_k**2)
    F_coef = -np.cos(theta_M) * (2.0 * r**2 + z_bar_k**2) / ( r * np.abs(z_bar_k) )
    t = np.sqrt(r**2 + z_bar_k**2)
    def Pi1(sign):
        return el3_angle(phi_bar_j/2.0, 2.0 * r / (r + sign * t), -4.0 * r**2 / z_bar_k**2)
    def Pi1_coef(sign):
        return -np.cos(theta_M) / ( r * np.sqrt((r**2 + z_bar_k**2) * z_bar_k**2) ) * (t - sign * r) * (r + sign * t)**2
    def Pi2(sign):
        return el3_angle(arctan_k_tan_2(np.sqrt((4.0 * r**2 + z_bar_k**2)/z_bar_k**2),phi_bar_j), 1.0 - z_bar_k**4 / ( (4.0 * r**2 + z_bar_k**2) * (r + sign * t)**2 ), 4.0 * r**2 / ( 4.0 * r**2 + z_bar_k**2 ))
    def Pi2_coef(sign):
        return sign * np.cos(theta_M) * z_bar_k**4 / ( r * np.sqrt((r**2 + z_bar_k**2) * (4.0 * r**2 + z_bar_k**2)) * (r + sign * t) )
    return t1_coef * t1 + t2_coef * t2 + t3_coef * t3 + E_coef * E + F_coef * F + Pi1_coef(1) * Pi1(1) + Pi1_coef(-1) * Pi1(-1) + Pi2_coef(1) * Pi2(1) + Pi2_coef(-1) * Pi2(-1)

def Hphi_ri_case234(r, phi_bar_j, phi_bar_M, theta_M, z_bar_k):
    t1 = np.sqrt(2.0 * r**2 * (1.0 - np.cos(phi_bar_j)) + z_bar_k**2)
    t1_coef = -np.sin(theta_M) * np.cos(phi_bar_M) * z_bar_k / ( 2.0 * r**2 )
    t2 = np.arctanh(z_bar_k / np.sqrt(2.0 * r**2 * (1.0 - np.cos(phi_bar_j)) + z_bar_k**2))
    t2_coef = -np.sin(theta_M) * np.cos(phi_bar_M)
    E = ellipeinc(phi_bar_j/2.0, -4.0 * r**2 / z_bar_k**2)
    E_coef = np.sin(theta_M) * np.sin(phi_bar_M) * z_bar_k**2 * np.sign(z_bar_k) / ( 2.0 * r**2 )
    F = ellipkinc(phi_bar_j/2.0, -4.0 * r**2 / z_bar_k**2)
    F_coef = -np.sin(theta_M) * np.sin(phi_bar_M) * np.sign(z_bar_k) * (4.0 * r**2 + z_bar_k**2) / ( 2.0 * r**2 )
    return t1_coef * t1 + t2_coef * t2 + E_coef * E + F_coef * F

def Hphi_phij_case234(r, phi_bar_j, phi_bar_Mj, theta_M, z_bar_k):
    t = np.sqrt(2.0 * r**2 * (1.0 - np.cos(phi_bar_j)) + z_bar_k**2)
    t1 = np.arctan(z_bar_k * (1.0 - np.cos(phi_bar_j)) / ( np.sin(phi_bar_j) * t ))
    t1_coef = -np.sin(theta_M) * np.sin(phi_bar_Mj) * np.cos(phi_bar_j)
    t2 = np.arctanh(z_bar_k / t)
    t2_coef = np.sin(theta_M) * np.sin(phi_bar_Mj) * np.sin(phi_bar_j)
    return t1_coef * t1 + t2_coef * t2

def Hphi_zk_case234(r, phi_bar_j, theta_M, z_bar_k):
    t1 = np.sqrt(2.0 * r**2 * (1.0 - np.cos(phi_bar_j)) + z_bar_k**2)
    t1_coef = np.cos(theta_M) / r
    t2 = np.arctanh(r * (1.0 - np.cos(phi_bar_j)) / t1)
    t2_coef = np.cos(theta_M) * np.cos(phi_bar_j)
    return t1_coef * t1 + t2_coef * t2

def Hz_ri_case234(r, phi_bar_j, phi_bar_M, theta_M, z_bar_k):
    t1 = np.sqrt(2.0 * r**2 * (1.0 - np.cos(phi_bar_j)) + z_bar_k**2)
    t1_coef = np.sin(theta_M) * np.sin(phi_bar_M) / r
    E = ellipeinc(phi_bar_j/2.0, -4.0 * r**2 / z_bar_k**2)
    E_coef = np.sin(theta_M) * np.cos(phi_bar_M) * np.abs(z_bar_k) / r
    F = ellipkinc(phi_bar_j/2.0, -4.0 * r**2 / z_bar_k**2)
    F_coef = -np.sin(theta_M) * np.cos(phi_bar_M) * (2.0 * r**2 + z_bar_k**2) / (r * np.abs(z_bar_k))
    return t1_coef * t1 + E_coef * E + F_coef * F

def Hz_phij_case234(r, phi_bar_j, phi_bar_Mj, theta_M, z_bar_k):
    t1 = np.arctanh(r * (1.0 - np.cos(phi_bar_j)) / np.sqrt(2.0 * r**2 * (1.0 - np.cos(phi_bar_j)) + z_bar_k**2))
    t1_coef = np.sin(theta_M) * np.sin(phi_bar_Mj)
    return t1_coef * t1

def Hz_zk_case234(r, phi_bar_j, theta_M, z_bar_k):
    t = np.sqrt(r**2 + z_bar_k**2)
    def Pi(sign):
        return el3_angle(phi_bar_j/2.0, 2.0 * r / (r + sign * t), -4.0 * r**2 / z_bar_k**2)
    Pi_coef = np.cos(theta_M) * np.sign(z_bar_k)
    return Pi_coef * Pi(1) + Pi_coef * Pi(-1)

# 235 ##############

def Hr_ri_case235(r, r_i, r_bar_i, phi_bar_j, phi_bar_M, theta_M, z_bar_k):
    t1 = np.sqrt(r**2 + r_i**2 - 2.0 * r * r_i * np.cos(phi_bar_j) + z_bar_k**2)
    t1_coef = -np.sin(theta_M) * np.sin(phi_bar_M) * z_bar_k / (2.0 * r**2)
    t2 = np.arctanh(z_bar_k / np.sqrt(r**2 + r_i**2 - 2.0 * r * r_i * np.cos(phi_bar_j) + z_bar_k**2))
    t2_coef = np.sin(theta_M) * np.sin(phi_bar_M) / 2.0 * (1.0 - r_i**2 / r**2)
    E = ellipeinc(phi_bar_j/2.0, -4.0 * r * r_i / (r_bar_i**2 + z_bar_k**2))
    E_coef = -np.sin(theta_M) * np.cos(phi_bar_M) * z_bar_k * np.sqrt(r_bar_i**2 + z_bar_k**2) / ( 2.0 * r**2 )
    F = ellipkinc(phi_bar_j/2.0, -4.0 * r * r_i / (r_bar_i**2 + z_bar_k**2))
    F_coef = np.sin(theta_M) * np.cos(phi_bar_M) * z_bar_k * (2.0 * r_i**2 + z_bar_k**2) / ( 2.0 * r**2 * np.sqrt(r_bar_i**2 + z_bar_k**2) )
    Pi = el3_angle(phi_bar_j/2.0, -4.0 * r * r_i / r_bar_i**2, -4.0 * r * r_i / (r_bar_i**2 + z_bar_k**2))
    Pi_coef = np.sin(theta_M) * np.cos(phi_bar_M) * z_bar_k * (r**2 + r_i**2) * (r + r_i) / ( 2.0 * r**2 * r_bar_i * np.sqrt(r_bar_i**2 + z_bar_k**2) )
    return t1_coef * t1 + t2_coef * t2 + E_coef * E + F_coef * F + Pi_coef * Pi

def Hr_phij_case235(r, r_i, phi_bar_j, phi_bar_Mj, theta_M, z_bar_k):
    t1 = np.arctanh(z_bar_k / np.sqrt(r**2 + r_i**2 - 2.0 * r * r_i * np.cos(phi_bar_j) + z_bar_k**2))
    t1_coef = -np.sin(theta_M) * np.sin(phi_bar_Mj) * np.cos(phi_bar_j)
    t2 = np.arctan(z_bar_k * (r * np.cos(phi_bar_j) - r_i) / ( r * np.sin(phi_bar_j) * np.sqrt(r**2 + r_i**2 - 2.0 * r * r_i * np.cos(phi_bar_j) + z_bar_k**2) ))
    t2_coef = np.sin(theta_M) * np.sin(phi_bar_Mj) * np.sin(phi_bar_j)
    return t1_coef * t1 + t2_coef * t2

def Hr_zk_case235(r, r_i, r_bar_i, phi_bar_j, theta_M, z_bar_k):
    t1 = np.sin(phi_bar_j)
    t1_coef = -np.cos(theta_M)
    t2 = np.log( r_i - r * np.cos(phi_bar_j) + np.sqrt(r_i**2 + r**2 - 2.0 * r_i * r * np.cos(phi_bar_j) + z_bar_k**2) )
    t2_coef = np.cos(theta_M) * np.sin(phi_bar_j)
    t3 = np.arctan(r * np.sin(phi_bar_j) / z_bar_k)
    t3_coef = np.cos(theta_M) * z_bar_k / r
    E = ellipeinc(phi_bar_j/2.0, -4.0 * r * r_i / (r_bar_i**2 + z_bar_k**2))
    E_coef = np.cos(theta_M) * np.sqrt(r_bar_i**2 + z_bar_k**2) / r
    F = ellipkinc(phi_bar_j/2.0, -4.0 * r * r_i / (r_bar_i**2 + z_bar_k**2))
    F_coef = -np.cos(theta_M) * (r**2 + r_i**2 + z_bar_k**2) / ( r * np.sqrt(r_bar_i**2 + z_bar_k**2) )
    t = np.sqrt(r**2 + z_bar_k**2)
    def Pi1(sign):
        return el3_angle(phi_bar_j/2.0, 2.0 * r / (r + sign * t), -4.0 * r * r_i / (r_bar_i**2 + z_bar_k**2))
    def Pi1_coef(sign):
        return -np.cos(theta_M) / ( r * np.sqrt((r**2 +  z_bar_k**2) * (r_bar_i**2 + z_bar_k**2)) ) * (t - sign * r) * (r_i + sign * t)**2
    def Pi2(sign):
        return el3_angle(arctan_k_tan_2(np.sqrt(((r_i + r)**2 + z_bar_k**2)/(r_bar_i**2 + z_bar_k**2)),phi_bar_j), 1.0 - z_bar_k**2 * (r_bar_i**2 + z_bar_k**2) / ( ((r + r_i)**2 + z_bar_k**2) * (r + sign * t)**2 ), 4.0 * r * r_i / ( (r + r_i)**2 + z_bar_k**2 ))
    def Pi2_coef(sign):
        return sign * np.cos(theta_M) * z_bar_k**2 * (r_bar_i**2 + z_bar_k**2) / ( r * np.sqrt((r**2 + z_bar_k**2) * ((r + r_i)**2 + z_bar_k**2)) * (r + sign * t) )
    return t1_coef * t1 + t2_coef * t2 + t3_coef * t3 + E_coef * E + F_coef * F + Pi1_coef(1) * Pi1(1) + Pi1_coef(-1) * Pi1(-1) + Pi2_coef(1) * Pi2(1) + Pi2_coef(-1) * Pi2(-1)

def Hphi_ri_case235(r, r_i, r_bar_i, phi_bar_j, phi_bar_M, theta_M, z_bar_k):
    t1 = np.sqrt(r**2 + r_i**2 - 2.0 * r * r_i * np.cos(phi_bar_j) + z_bar_k**2)
    t1_coef = -np.sin(theta_M) * np.cos(phi_bar_M) * z_bar_k / (2.0 * r**2)
    t2 = np.arctanh(z_bar_k / np.sqrt(r**2 + r_i**2 - 2.0 * r * r_i * np.cos(phi_bar_j) + z_bar_k**2))
    t2_coef = -np.sin(theta_M) * np.cos(phi_bar_M) * (r**2 + r_i**2) / ( 2.0 * r**2 )
    E = ellipeinc(phi_bar_j/2.0, -4.0 * r * r_i / (r_bar_i**2 + z_bar_k**2))
    E_coef = np.sin(theta_M) * np.sin(phi_bar_M) * z_bar_k * np.sqrt(r_bar_i**2 + z_bar_k**2) / ( 2.0 * r**2 )
    F = ellipkinc(phi_bar_j/2.0, -4.0 * r * r_i / (r_bar_i**2 + z_bar_k**2))
    F_coef = -np.sin(theta_M) * np.sin(phi_bar_M) * z_bar_k  * (2.0 * r**2 + 2.0 * r_i**2 + z_bar_k**2) / ( 2.0 * r**2 * np.sqrt(r_bar_i**2 + z_bar_k**2) )
    Pi = el3_angle(phi_bar_j/2.0, -4.0 * r * r_i / r_bar_i**2, -4.0 * r * r_i / (r_bar_i**2 + z_bar_k**2))
    Pi_coef = np.sin(theta_M) * np.sin(phi_bar_M) * z_bar_k * (r + r_i)**2 / ( 2.0 * r**2 * np.sqrt(r_bar_i**2 + z_bar_k**2) )
    return t1_coef * t1 + t2_coef * t2 + E_coef * E + F_coef * F + Pi_coef * Pi

def Hphi_phij_case235(r, r_i, phi_bar_j, phi_bar_Mj, theta_M, z_bar_k):
    t = np.sqrt(r**2 + r_i**2 - 2.0 * r * r_i * np.cos(phi_bar_j) + z_bar_k**2)
    t1 = np.arctan(z_bar_k * (r * np.cos(phi_bar_j) - r_i) / ( r * np.sin(phi_bar_j) * t ))
    t1_coef = np.sin(theta_M) * np.sin(phi_bar_Mj) * np.cos(phi_bar_j)
    t2 = np.arctanh(z_bar_k / t)
    t2_coef = np.sin(theta_M) * np.sin(phi_bar_Mj) * np.sin(phi_bar_j)
    return t1_coef * t1 + t2_coef * t2

def Hphi_zk_case235(r, r_i, phi_bar_j, theta_M, z_bar_k):
    t1 = np.sqrt(r**2 + r_i**2 - 2.0 * r * r_i * np.cos(phi_bar_j) + z_bar_k**2)
    t1_coef = np.cos(theta_M) / r
    t2 = np.arctanh((r * np.cos(phi_bar_j) - r_i) / t1)
    t2_coef = -np.cos(theta_M) * np.cos(phi_bar_j)
    return t1_coef * t1 + t2_coef * t2

def Hz_ri_case235(r, r_i, r_bar_i, phi_bar_j, phi_bar_M, theta_M, z_bar_k):
    t = r_bar_i**2 + z_bar_k**2
    t1 = np.sqrt(r**2 + r_i**2 - 2.0 * r * r_i * np.cos(phi_bar_j) + z_bar_k**2)
    t1_coef = np.sin(theta_M) * np.sin(phi_bar_M) / r
    E = ellipeinc(phi_bar_j/2.0, -4.0 * r * r_i / t)
    E_coef = np.sin(theta_M) * np.cos(phi_bar_M) * np.sqrt(t) / r
    F = ellipkinc(phi_bar_j/2.0, -4.0 * r * r_i / t)
    F_coef = -np.sin(theta_M) * np.cos(phi_bar_M) * (r**2 + r_i**2 + z_bar_k**2) / (r * np.sqrt(t))
    return t1_coef * t1 + E_coef * E + F_coef * F

def Hz_phij_case235(r, r_i, phi_bar_j, phi_bar_Mj, theta_M, z_bar_k):
    t1 = np.arctanh((r * np.cos(phi_bar_j) - r_i) / np.sqrt(r**2 + r_i**2 - 2.0 * r * r_i * np.cos(phi_bar_j) + z_bar_k**2))
    t1_coef = -np.sin(theta_M) * np.sin(phi_bar_Mj)
    return t1_coef * t1

def Hz_zk_case235(r, r_i, r_bar_i, phi_bar_j, theta_M, z_bar_k):
    t = np.sqrt(r**2 + z_bar_k**2)
    def Pi(sign):
        return el3_angle(phi_bar_j/2.0, 2.0 * r / (r + sign * t), -4.0 * r * r_i / (r_bar_i**2 + z_bar_k**2))
    def Pi_coef(sign):
        return np.cos(theta_M) * z_bar_k * (r_i + sign * t) / ( np.sqrt(r_bar_i**2 + z_bar_k**2) * (r + sign * t) )
    return Pi_coef(1) * Pi(1) + Pi_coef(-1) * Pi(-1)


####################
####################
####################
#calculation of all field components for each case
#especially these function show, which inputs are needed for the calculation
#full vectorization for all cases could be implemented here
# input: ndarray, shape (n,)
# out: ndarray, shape (n,3,3) # (n)vector, (3)r_phi_z, (3)face

def case112(r_i, phi_bar_M, theta_M):
    results = np.zeros((len(r_i), 3, 3))
    results[:,1,2] = Hphi_zk_case112(r_i, theta_M)
    results[:,2,0] = Hz_ri_case112(phi_bar_M, theta_M)
    results[:,2,1] = Hz_phij_case112(r_i, phi_bar_M, theta_M)
    return results

def case113(r, phi_bar_M, theta_M):
    results = np.zeros((len(r), 3, 3))
    results[:,1,2] = Hphi_zk_case113(r, theta_M)
    results[:,2,1] = Hz_phij_case113(r, phi_bar_M, theta_M)
    return results

def case115(r, r_i, r_bar_i, phi_bar_j, phi_bar_M, theta_M):
    results = np.zeros((len(r), 3, 3))
    results[:,0,2] = Hr_zk_case115(r, r_i, r_bar_i, phi_bar_j, theta_M)
    results[:,1,2] = Hphi_zk_case115(r, r_i, r_bar_i, theta_M)
    results[:,2,0] = Hz_ri_case115(r, r_i, r_bar_i, phi_bar_j, phi_bar_M, theta_M)
    results[:,2,1] = Hz_phij_case115(r_bar_i, phi_bar_M, theta_M)
    return results

def case122(r_i, phi_bar_M, theta_M):
    results = np.zeros((len(r_i), 3, 3))
    results[:,1,2] = Hphi_zk_case122(r_i, theta_M)
    results[:,2,0] = Hz_ri_case122(phi_bar_M, theta_M)
    results[:,2,1] = Hz_phij_case122(r_i, phi_bar_M, theta_M)
    return results

def case123(r, phi_bar_M, theta_M):
    results = np.zeros((len(r), 3, 3))
    results[:,1,2] = Hphi_zk_case123(r, theta_M)
    results[:,2,1] = Hz_phij_case123(r, phi_bar_M, theta_M)
    return results

def case124(r, phi_bar_M, theta_M):
    results = np.zeros((len(r), 3, 3))
    results[:,1,2] = Hphi_zk_case124(r, theta_M)
    results[:,2,0] = Hz_ri_case124(phi_bar_M, theta_M)
    results[:,2,1] = Hz_phij_case124(r, phi_bar_M, theta_M)
    return results

def case125(r, r_i, r_bar_i, phi_bar_j, phi_bar_M, theta_M):
    results = np.zeros((len(r), 3, 3))
    results[:,0,2] = Hr_zk_case125(r, r_i, r_bar_i, phi_bar_j, theta_M)
    results[:,1,2] = Hphi_zk_case125(r, r_i, theta_M)
    results[:,2,0] = Hz_ri_case125(r, r_i, r_bar_i, phi_bar_j, phi_bar_M, theta_M)
    results[:,2,1] = Hz_phij_case125(r, r_i, phi_bar_M, theta_M)
    return results

def case132(r, r_i, phi_bar_j, phi_bar_Mj, theta_M):
    results = np.zeros((len(r), 3, 3))
    results[:,0,2] = Hr_zk_case132(r_i, phi_bar_j, theta_M)
    results[:,1,2] = Hphi_zk_case132(r_i, phi_bar_j, theta_M)
    results[:,2,0] = Hz_ri_case132(phi_bar_Mj, theta_M)
    results[:,2,1] = Hz_phij_case132(r_i, phi_bar_Mj, theta_M)
    return results

def case133(r, phi_bar_j, phi_bar_Mj, theta_M):
    results = np.zeros((len(r), 3, 3))
    results[:,0,2] = Hr_zk_case133(r, phi_bar_j, theta_M)
    results[:,1,2] = Hphi_zk_case133(phi_bar_j, theta_M)
    results[:,2,1] = Hz_phij_case133(phi_bar_j, phi_bar_Mj, theta_M)
    return results

def case134(r, phi_bar_j, phi_bar_M, phi_bar_Mj, theta_M):
    results = np.zeros((len(r), 3, 3))
    results[:,0,2] = Hr_zk_case134(r, phi_bar_j, theta_M)
    results[:,1,2] = Hphi_zk_case134(phi_bar_j, theta_M)
    results[:,2,0] = Hz_ri_case134(phi_bar_j, phi_bar_M, theta_M)
    results[:,2,1] = Hz_phij_case134(phi_bar_j, phi_bar_Mj, theta_M)
    return results

def case135(r, r_i, r_bar_i, phi_bar_j, phi_bar_M, phi_bar_Mj, theta_M):
    results = np.zeros((len(r), 3, 3))
    results[:,0,2] = Hr_zk_case135(r, r_i, r_bar_i, phi_bar_j, theta_M)
    results[:,1,2] = Hphi_zk_case135(r, r_i, phi_bar_j, theta_M)
    results[:,2,0] = Hz_ri_case135(r, r_i, r_bar_i, phi_bar_j, phi_bar_M, theta_M)
    results[:,2,1] = Hz_phij_case135(r, r_i, phi_bar_j, phi_bar_Mj, theta_M)
    return results

def case211(phi_j, phi_bar_M, theta_M, z_bar_k):
    results = np.zeros((len(phi_j), 3, 3))
    results[:,0,1] = Hr_phij_case211(phi_bar_M, theta_M, z_bar_k)
    results[:,2,2] = Hz_zk_case211(phi_j, theta_M, z_bar_k)
    return results

def case212(r_i, phi_j, phi_bar_M, theta_M, z_bar_k):
    results = np.zeros((len(r_i), 3, 3))
    results[:,0,0] = Hr_ri_case212(r_i, phi_j, phi_bar_M, theta_M, z_bar_k)
    results[:,0,1] = Hr_phij_case212(r_i, phi_bar_M, theta_M, z_bar_k)
    results[:,1,0] = Hphi_ri_case212(r_i, phi_j, phi_bar_M, theta_M, z_bar_k)
    results[:,1,2] = Hphi_zk_case212(r_i, theta_M, z_bar_k)
    results[:,2,0] = Hz_ri_case212(r_i, phi_bar_M, theta_M, z_bar_k)
    results[:,2,1] = Hz_phij_case212(r_i, phi_bar_M, theta_M, z_bar_k)
    results[:,2,2] = Hz_zk_case212(r_i, phi_j, theta_M, z_bar_k)
    return results

def case213(r, phi_bar_j, phi_bar_M, theta_M, z_bar_k):
    results = np.zeros((len(r), 3, 3))
    results[:,0,1] = Hr_phij_case213(r, phi_bar_M, theta_M, z_bar_k)
    results[:,1,2] = Hphi_zk_case213(r, theta_M, z_bar_k)
    results[:,2,1] = Hz_phij_case213(r, phi_bar_M, theta_M, z_bar_k)
    results[:,2,2] = Hz_zk_case213(phi_bar_j, theta_M, z_bar_k)
    return results

def case214(r, phi_j, phi_bar_j, phi_bar_M, theta_M, z_bar_k):
    results = np.zeros((len(r), 3, 3))
    results[:,0,0] = Hr_ri_case214(r, phi_bar_j, phi_bar_M, theta_M, z_bar_k)
    results[:,0,1] = Hr_phij_case214(phi_bar_M, theta_M, z_bar_k)
    results[:,0,2] = Hr_zk_case214(r, phi_bar_j, theta_M, z_bar_k)
    results[:,1,0] = Hphi_ri_case214(r, phi_j, phi_bar_j, phi_bar_M, theta_M, z_bar_k)
    results[:,1,2] = Hphi_zk_case214(r, theta_M, z_bar_k)
    results[:,2,0] = Hz_ri_case214(r, phi_bar_j, phi_bar_M, theta_M, z_bar_k)
    results[:,2,2] = Hz_zk_case214(r, phi_bar_j, theta_M, z_bar_k)
    return results

def case215(r, r_i, r_bar_i, phi_bar_j, phi_bar_M, theta_M, z_bar_k):
    results = np.zeros((len(r), 3, 3))
    results[:,0,0] = Hr_ri_case215(r, r_i, r_bar_i, phi_bar_j, phi_bar_M, theta_M, z_bar_k)
    results[:,0,1] = Hr_phij_case215(r_bar_i, phi_bar_M, theta_M, z_bar_k)
    results[:,0,2] = Hr_zk_case215(r, r_i, r_bar_i, phi_bar_j, theta_M, z_bar_k)
    results[:,1,0] = Hphi_ri_case215(r, r_i, r_bar_i, phi_bar_j, phi_bar_M, theta_M, z_bar_k)
    results[:,1,2] = Hphi_zk_case215(r, r_bar_i, theta_M, z_bar_k)
    results[:,2,0] = Hz_ri_case215(r, r_i, r_bar_i, phi_bar_j, phi_bar_M, theta_M, z_bar_k)
    results[:,2,1] = Hz_phij_case215(r_bar_i, phi_bar_M, theta_M, z_bar_k)
    results[:,2,2] = Hz_zk_case215(r, r_i, r_bar_i, phi_bar_j, theta_M, z_bar_k)
    return results

def case221(phi_j, phi_bar_M, theta_M, z_bar_k):
    results = np.zeros((len(phi_j), 3, 3))
    results[:,0,1] = Hr_phij_case221(phi_bar_M, theta_M, z_bar_k)
    results[:,2,2] = Hz_zk_case221(phi_j, theta_M, z_bar_k)
    return results

def case222(r_i, phi_j, phi_bar_M, theta_M, z_bar_k):
    results = np.zeros((len(r_i), 3, 3))
    results[:,0,0] = Hr_ri_case222(r_i, phi_j, phi_bar_M, theta_M, z_bar_k)
    results[:,0,1] = Hr_phij_case222(r_i, phi_bar_M, theta_M, z_bar_k)
    results[:,1,0] = Hphi_ri_case222(r_i, phi_j, phi_bar_M, theta_M, z_bar_k)
    results[:,1,2] = Hphi_zk_case222(r_i, theta_M, z_bar_k)
    results[:,2,0] = Hz_ri_case222(r_i, phi_bar_M, theta_M, z_bar_k)
    results[:,2,1] = Hz_phij_case222(r_i, phi_bar_M, theta_M, z_bar_k)
    results[:,2,2] = Hz_zk_case222(r_i, phi_j, theta_M, z_bar_k)
    return results

def case223(r, phi_bar_j, phi_bar_M, theta_M, z_bar_k):
    results = np.zeros((len(r), 3, 3))
    results[:,0,1] = Hr_phij_case223(r, phi_bar_M, theta_M, z_bar_k)
    results[:,1,2] = Hphi_zk_case223(r, theta_M, z_bar_k)
    results[:,2,1] = Hz_phij_case223(r, phi_bar_M, theta_M, z_bar_k)
    results[:,2,2] = Hz_zk_case223(r, phi_bar_j, theta_M, z_bar_k)
    return results

def case224(r, phi_bar_j, phi_bar_M, theta_M, z_bar_k):
    results = np.zeros((len(r), 3, 3))
    results[:,0,0] = Hr_ri_case224(r, phi_bar_j, phi_bar_M, theta_M, z_bar_k)
    results[:,0,1] = Hr_phij_case224(r, phi_bar_M, theta_M, z_bar_k)
    results[:,0,2] = Hr_zk_case224(r, phi_bar_j, theta_M, z_bar_k)
    results[:,1,0] = Hphi_ri_case224(r, phi_bar_j, phi_bar_M, theta_M, z_bar_k)
    results[:,1,2] = Hphi_zk_case224(r, theta_M, z_bar_k)
    results[:,2,0] = Hz_ri_case224(r, phi_bar_j, phi_bar_M, theta_M, z_bar_k)
    results[:,2,1] = Hz_phij_case224(r, phi_bar_M, theta_M, z_bar_k)
    results[:,2,2] = Hz_zk_case224(r, phi_bar_j, theta_M, z_bar_k)
    return results

def case225(r, r_i, r_bar_i, phi_bar_j, phi_bar_M, theta_M, z_bar_k):
    results = np.zeros((len(r), 3, 3))
    results[:,0,0] = Hr_ri_case225(r, r_i, r_bar_i, phi_bar_j, phi_bar_M, theta_M, z_bar_k)
    results[:,0,1] = Hr_phij_case225(r, r_i, phi_bar_M, theta_M, z_bar_k)
    results[:,0,2] = Hr_zk_case225(r, r_i, r_bar_i, phi_bar_j, theta_M, z_bar_k)
    results[:,1,0] = Hphi_ri_case225(r, r_i, r_bar_i, phi_bar_j, phi_bar_M, theta_M, z_bar_k)
    results[:,1,2] = Hphi_zk_case225(r, r_i, theta_M, z_bar_k)
    results[:,2,0] = Hz_ri_case225(r, r_i, r_bar_i, phi_bar_j, phi_bar_M, theta_M, z_bar_k)
    results[:,2,1] = Hz_phij_case225(r, r_i, phi_bar_M, theta_M, z_bar_k)
    results[:,2,2] = Hz_zk_case225(r, r_i, r_bar_i, phi_bar_j, theta_M, z_bar_k)
    return results

def case231(phi_j, phi_bar_j, phi_bar_Mj, theta_M, z_bar_k):
    results = np.zeros((len(phi_j), 3, 3))
    results[:,0,1] = Hr_phij_case231(phi_bar_j, phi_bar_Mj, theta_M, z_bar_k)
    results[:,1,1] = Hphi_phij_case231(phi_bar_j, phi_bar_Mj, theta_M, z_bar_k)
    results[:,2,2] = Hz_zk_case231(phi_j, theta_M, z_bar_k)
    return results

def case232(r_i, phi_j, phi_bar_j, phi_bar_M, phi_bar_Mj, theta_M, z_bar_k):
    results = np.zeros((len(r_i), 3, 3))
    results[:,0,0] = Hr_ri_case232(r_i, phi_j, phi_bar_j, phi_bar_M, phi_bar_Mj, theta_M, z_bar_k)
    results[:,0,1] = Hr_phij_case232(r_i, phi_bar_j, phi_bar_Mj, theta_M, z_bar_k)
    results[:,0,2] = Hr_zk_case232(r_i, phi_bar_j, theta_M, z_bar_k)
    results[:,1,0] = Hphi_ri_case232(r_i, phi_j, phi_bar_j, phi_bar_M, phi_bar_Mj, theta_M, z_bar_k)
    results[:,1,1] = Hphi_phij_case232(r_i, phi_bar_j, phi_bar_Mj, theta_M, z_bar_k)
    results[:,1,2] = Hphi_zk_case232(r_i, phi_bar_j, theta_M, z_bar_k)
    results[:,2,0] = Hz_ri_case232(r_i, phi_bar_Mj, theta_M, z_bar_k)
    results[:,2,1] = Hz_phij_case232(r_i, phi_bar_Mj, theta_M, z_bar_k)
    results[:,2,2] = Hz_zk_case232(r_i, phi_j, theta_M, z_bar_k)
    return results

def case233(r, phi_bar_j, phi_bar_Mj, theta_M, z_bar_k):
    results = np.zeros((len(r), 3, 3))
    results[:,0,1] = Hr_phij_case233(r, phi_bar_j, phi_bar_Mj, theta_M, z_bar_k)
    results[:,0,2] = Hr_zk_case233(r, phi_bar_j, theta_M, z_bar_k)
    results[:,1,1] = Hphi_phij_case233(r, phi_bar_j, phi_bar_Mj, theta_M, z_bar_k)
    results[:,1,2] = Hphi_zk_case233(r, phi_bar_j, theta_M, z_bar_k)
    results[:,2,1] = Hz_phij_case233(r, phi_bar_j, phi_bar_Mj, theta_M, z_bar_k)
    results[:,2,2] = Hz_zk_case233(r, phi_bar_j, theta_M, z_bar_k)
    return results

def case234(r, phi_bar_j, phi_bar_M, phi_bar_Mj, theta_M, z_bar_k):
    results = np.zeros((len(r), 3, 3))
    results[:,0,0] = Hr_ri_case234(r, phi_bar_j, phi_bar_M, theta_M, z_bar_k)
    results[:,0,1] = Hr_phij_case234(r, phi_bar_j, phi_bar_Mj, theta_M, z_bar_k)
    results[:,0,2] = Hr_zk_case234(r, phi_bar_j, theta_M, z_bar_k)
    results[:,1,0] = Hphi_ri_case234(r, phi_bar_j, phi_bar_M, theta_M, z_bar_k)
    results[:,1,1] = Hphi_phij_case234(r, phi_bar_j, phi_bar_Mj, theta_M, z_bar_k)
    results[:,1,2] = Hphi_zk_case234(r, phi_bar_j, theta_M, z_bar_k)
    results[:,2,0] = Hz_ri_case234(r, phi_bar_j, phi_bar_M, theta_M, z_bar_k)
    results[:,2,1] = Hz_phij_case234(r, phi_bar_j, phi_bar_Mj, theta_M, z_bar_k)
    results[:,2,2] = Hz_zk_case234(r, phi_bar_j, theta_M, z_bar_k)
    return results

def case235(r, r_i, r_bar_i, phi_bar_j, phi_bar_M, phi_bar_Mj, theta_M, z_bar_k):
    results = np.zeros((len(r), 3, 3))
    results[:,0,0] = Hr_ri_case235(r, r_i, r_bar_i, phi_bar_j, phi_bar_M, theta_M, z_bar_k)
    results[:,0,1] = Hr_phij_case235(r, r_i, phi_bar_j, phi_bar_Mj, theta_M, z_bar_k)
    results[:,0,2] = Hr_zk_case235(r, r_i, r_bar_i, phi_bar_j, theta_M, z_bar_k)
    results[:,1,0] = Hphi_ri_case235(r, r_i, r_bar_i, phi_bar_j, phi_bar_M, theta_M, z_bar_k)
    results[:,1,1] = Hphi_phij_case235(r, r_i, phi_bar_j, phi_bar_Mj, theta_M, z_bar_k)
    results[:,1,2] = Hphi_zk_case235(r, r_i, phi_bar_j, theta_M, z_bar_k)
    results[:,2,0] = Hz_ri_case235(r, r_i, r_bar_i, phi_bar_j, phi_bar_M, theta_M, z_bar_k)
    results[:,2,1] = Hz_phij_case235(r, r_i, phi_bar_j, phi_bar_Mj, theta_M, z_bar_k)
    results[:,2,2] = Hz_zk_case235(r, r_i, r_bar_i, phi_bar_j, theta_M, z_bar_k)
    return results


def magnet_cylinder_segment_core(
    mag: np.ndarray,
    dim: np.ndarray,
    obs_pos: np.ndarray
    ) ->np.ndarray:
    """
    Put all solutions properly together (see paper Florian).

    Parameters
    ----------
    mag: ndarray, shape (n,3)
        magnetization vector (M, phi, th) in spherical CS, units: [mT] [rad]
    obs_pos : ndarray, shape (n,3)
        observer positions (r,phi,z) in cy CS, units: [mm] [rad]
    dim: ndarray, shape (n,6)
        segment dimensions (r1,r2,phi1,phi2,z1,z2) in cy CS , units: [mm] [rad]

    Returns
    -------
    H-field: ndarray
        H-field in cylindrical coordinates (Hr, Hphi, Hz), shape (n,3) in units of [kA/m].

<<<<<<< HEAD
=======
    Examples
    --------
    Compute the field of three instances.

    >>> import numpy as np
    >>> from numpy import pi
    >>> from magpylib._src.fields.field_BH_cylinder_segment import magnet_cylinder_segment_core
    >>> mag = np.array([(100,0,0), (200,.1,pi/4)])
    >>> dim = np.array([(1,2,0,pi/2,-1,1), (.1,3,-.3,pi,0,1)])
    >>> obs = np.array([(.1,0,3), (1,pi,3)])
    >>> B = magnet_cylinder_segment_core(mag, dim, obs)
    >>> print(B)
    [[-0.84506541 -0.9207606   1.48474874]
     [ 3.95719801  3.59131966  3.11703698]]

>>>>>>> 77b6a444
    Notes
    -----
    Field computed in the surface charge picture. Final integrals reduced to incomplete
    elliptic integrals.
    """

    # tile inputs into 8-stacks (boundary cases)
    r, phi, z = np.repeat(obs_pos, 8, axis=0).T
    r_i = np.repeat(dim[:,:2], 4)
    phi_j = np.repeat(np.tile(dim[:,2:4],2), 2)
    z_k = np.ravel(np.tile(dim[:,4:6], 4))
    _, phi_M, theta_M = np.repeat(mag, 8, axis=0).T

    #initialize results array with nan
    result = np.empty((len(r), 3, 3))
    result[:] = np.nan

    # cases to evaluate
    cases = determine_cases(r, phi, z, r_i, phi_j, z_k)

    # list of all possible cases - excluding the nan-cases 111, 114, 121, 131
    case_id = np.array([112, 113, 115, 122, 123, 124, 125, 132, 133, 134,
        135, 211, 212, 213, 214, 215, 221, 222, 223, 224, 225, 231, 232, 233, 234, 235])

    # corresponding case evaluation functions
    case_fkt = [case112, case113, case115, case122, case123, case124, case125, case132,
        case133, case134, case135, case211, case212, case213, case214, case215, case221,
        case222, case223, case224, case225, case231, case232, case233, case234, case235]

    # required case function arguments
    r_bar_i = r - r_i
    phi_bar_j = phi - phi_j
    phi_bar_M = phi_M - phi
    phi_bar_Mj = phi_M - phi_j
    z_bar_k = z - z_k
    #          0   1      2         3          4          5          6        7       8
    allargs = [r, r_i, r_bar_i, phi_bar_j, phi_bar_M, phi_bar_Mj, theta_M, z_bar_k, phi_j]
    case_args = [(1,4,6), (0,4,6), (0,1,2,3,4,6), (1,4,6), (0,4,6), (0,4,6), (0,1,2,3,4,6),
    (0,1,3,5,6), (0,3,5,6), (0,3,4,5,6), (0,1,2,3,4,5,6), (8,4,6,7), (1,8,4,6,7), (0,3,4,6,7),
    (0,8,3,4,6,7), (0,1,2,3,4,6,7), (8,4,6,7), (1,8,4,6,7), (0,3,4,6,7), (0,3,4,6,7),
    (0,1,2,3,4,6,7), (8,3,5,6,7), (1,8,3,4,5,6,7), (0,3,5,6,7), (0,3,4,5,6,7), (0,1,2,3,4,5,6,7)]

    # calling case functions with respective masked arguments
    for cid,cfkt,cargs in zip(case_id, case_fkt, case_args):
        mask = cases==cid
        if any(mask):
            result[mask] = cfkt(*[allargs[aid][mask] for aid in cargs])

    # sum up contributions from different boundary cases (ax1) and different face types (ax3)
    result = np.reshape(result, (-1,8,3,3))
    result = np.sum(result[:,(1,2,4,7)] - result[:,(0,3,5,6)], axis=(1,3))

    # multiply with magnetization amplitude
    result = result.T*mag[:,0]/(4*np.pi)

    return result.T


def magnet_cylinder_segment_field_internal(
    field: str,
    observers: np.ndarray,
    magnetization: np.ndarray,
    dimension: np.ndarray,
    ) -> np.ndarray:
    """
    internal version of magnet_cylinder_segment_field used for object oriented interface.

    Falls back to magnet_cylinder_field whenever the section angles describe the full
    360° cylinder.
    """
    n = len(magnetization)

    BHfinal = np.zeros((n,3))

    r1, r2, h, phi1, phi2 = dimension.T

    # case1: segment
    mask1 = (phi2 - phi1) < 360

    BHfinal[mask1] = magnet_cylinder_segment_field(
        field,
        observers[mask1],
        magnetization[mask1],
        dimension[mask1],
    )

    # case2: full cylinder
    mask1x = ~mask1
    BHfinal[mask1x] = magnet_cylinder_field(
        field,
        observers[mask1x],
        magnetization[mask1x],
        np.c_[2*r2[mask1x], h[mask1x]],
    )

    # case2a: hollow cylinder <- should be vectorized together with above
    mask2 = (r1 != 0) & mask1x
    BHfinal[mask2] -= magnet_cylinder_field(
        field,
        observers[mask2],
        magnetization[mask2],
        np.c_[2*r1[mask2], h[mask2]],
    )

    return BHfinal




def magnet_cylinder_segment_field(
    field: str,
    observers: np.ndarray,
    magnetization: np.ndarray,
    dimension: np.ndarray,
    ) -> np.ndarray:
    """Magnetic field of a homogeneously magnetized cylinder segment.

    The full cylinder axis coincides with the z-axis of the coordinate system. The geometric
    center of the full cylinder lies in the origin.

    Parameters
    ----------
    field: str, default=`'B'`
        If `field='B'` return B-field in units of [mT], if `field='H'` return H-field
        in units of [kA/m].

    observers: ndarray, shape (n,3)
        Observer positions (x,y,z) in Cartesian coordinates in units of [mm].

    magnetization: ndarray, shape (n,3)
        Homogeneous magnetization vector in units of [mT].

    dimension: ndarray, shape (n,5)
        Cylinder segment dimensions (r1,r2,h,phi1,phi2) with inner radius r1, outer radius r2,
        height h in units of [mm] and the two segment angles phi1 and phi2 in units of [deg].

    Returns
    -------
    B-field or H-field: ndarray, shape (n,3)
        B/H-field of magnet in Cartesian coordinates (Bx, By, Bz) in units of [mT]/[kA/m].

    Examples
    --------
    Compute the field of two different cylinder segment magnets at position (1,1,1).

    >>> import numpy as np
    >>> import magpylib as magpy
    >>> mag = np.array([(0,0,100), (50,50,0)])
    >>> dim = np.array([(0,1,2,0,90), (1,2,4,35,125)])
    >>> obs = np.array([(1,1,1), (1,1,1)])
    >>> B = magpy.core.magnet_cylinder_segment_field('B', obs, mag, dim)
    >>> print(B)
    [[ 6.27410168  6.27410168 -1.20044166]
     [29.84602335 20.75731598  0.34961733]]

    Notes
    -----
    Implementation based on

    Slanovc: Journal of Magnetism and Magnetic Materials, 2022 (in review)
    """
    bh = check_field_input(field, 'magnet_cylinder_segment_field()')

    BHfinal = np.zeros((len(magnetization),3))

    r1,r2,h,phi1,phi2 = dimension.T
    r1 = abs(r1)
    r2 = abs(r2)
    h = abs(h)
    z1, z2 = -h/2, h/2

    # transform dim deg->rad
    phi1 = phi1/180*np.pi
    phi2 = phi2/180*np.pi
    dim = np.array([r1, r2, phi1, phi2, z1, z2]).T

    # transform obs_pos to Cy CS --------------------------------------------
    x, y, z = observers.T
    r, phi = np.sqrt(x**2+y**2), np.arctan2(y, x)
    pos_obs_cy = np.concatenate(((r,),(phi,),(z,)),axis=0).T

    # determine when points lie inside and on surface of magnet -------------

    # phip1 in [-2pi,0], phio2 in [0,2pi]
    phio1 = phi
    phio2 = phi - np.sign(phi)*2*np.pi

    # phi=phi1, phi=phi2
    mask_phi1 = close(phio1, phi1) | close(phio2, phi1)
    mask_phi2 = close(phio1, phi2) | close(phio2, phi2)

    # r, phi ,z lies in-between, avoid numerical fluctuations (e.g. due to rotations) by including 1e-14
    mask_r_in = (r1-1e-14<r) & (r<r2+1e-14)
    mask_phi_in = (np.sign(phio1-phi1)!=np.sign(phio1-phi2)) | (np.sign(phio2-phi1)!=np.sign(phio2-phi2))
    mask_z_in = (z1-1e-14<z) & (z<z2+1e-14)

    # on surface
    mask_surf_z = (close(z, z1) | close(z, z2)) & mask_phi_in & mask_r_in # top / bottom
    mask_surf_r = (close(r, r1) | close(r, r2)) & mask_phi_in & mask_z_in # in / out
    mask_surf_phi = (mask_phi1 | mask_phi2) & mask_r_in & mask_z_in # in / out
    mask_on_surface = mask_surf_z | mask_surf_r | mask_surf_phi
    mask_not_on_surf = ~mask_on_surface

    # inside
    mask_inside = mask_r_in & mask_phi_in & mask_z_in

    # return 0 when all points are on surface --------------------------------
    if np.all(mask_on_surface):
        return BHfinal

    # redefine input if there are some surface-points -------------------------
    magg = magnetization[mask_not_on_surf]
    dim = dim[mask_not_on_surf]
    pos_obs_cy = pos_obs_cy[mask_not_on_surf]
    phi = phi[mask_not_on_surf]

    # transform mag to spherical CS -----------------------------------------
    m = np.sqrt(magg[:,0]**2 + magg[:,1]**2 + magg[:,2]**2)
    phi_m = np.arctan2(magg[:,1], magg[:,0])
    th_m = np.arctan2(np.sqrt(magg[:,0]**2+magg[:,1]**2), magg[:,2])
    mag_sph = np.concatenate(((m,),(phi_m,),(th_m,)),axis=0).T

    # compute H and transform to cart CS -------------------------------------
    H_cy = magnet_cylinder_segment_core(mag_sph, dim, pos_obs_cy)
    Hr, Hphi, Hz = H_cy.T
    Hx = Hr*np.cos(phi) - Hphi*np.sin(phi)
    Hy = Hr*np.sin(phi) + Hphi*np.cos(phi)
    H = np.concatenate(((Hx,),(Hy,),(Hz,)),axis=0).T*10/4/np.pi

    # return B or H --------------------------------------------------------
    if not bh:
        BHfinal[mask_not_on_surf] = H
        return BHfinal

    B = H/(10/4/np.pi) # kA/m -> mT
    BHfinal[mask_not_on_surf] = B
    maskX = mask_inside*mask_not_on_surf
    BHfinal[maskX] += magnetization[maskX]
    return BHfinal<|MERGE_RESOLUTION|>--- conflicted
+++ resolved
@@ -1275,24 +1275,6 @@
     H-field: ndarray
         H-field in cylindrical coordinates (Hr, Hphi, Hz), shape (n,3) in units of [kA/m].
 
-<<<<<<< HEAD
-=======
-    Examples
-    --------
-    Compute the field of three instances.
-
-    >>> import numpy as np
-    >>> from numpy import pi
-    >>> from magpylib._src.fields.field_BH_cylinder_segment import magnet_cylinder_segment_core
-    >>> mag = np.array([(100,0,0), (200,.1,pi/4)])
-    >>> dim = np.array([(1,2,0,pi/2,-1,1), (.1,3,-.3,pi,0,1)])
-    >>> obs = np.array([(.1,0,3), (1,pi,3)])
-    >>> B = magnet_cylinder_segment_core(mag, dim, obs)
-    >>> print(B)
-    [[-0.84506541 -0.9207606   1.48474874]
-     [ 3.95719801  3.59131966  3.11703698]]
-
->>>>>>> 77b6a444
     Notes
     -----
     Field computed in the surface charge picture. Final integrals reduced to incomplete

--- conflicted
+++ resolved
@@ -13,14 +13,9 @@
     *,
     field: str,
     observers: np.ndarray,
-<<<<<<< HEAD
-    diameters: np.ndarray,
-    polarizations: np.ndarray,
-    in_out="auto",
-=======
     diameter: np.ndarray,
     polarization: np.ndarray,
->>>>>>> 9c0752b5
+    in_out="auto",
 ) -> np.ndarray:
     """Magnetic field of homogeneously magnetized spheres.
 
@@ -38,7 +33,7 @@
         Observer positions (x,y,z) in Cartesian coordinates in units of m.
 
     diameter: ndarray, shape (n,)
-        Sphere diameters in units of m.
+        Sphere diameter in units of m.
 
     polarization: ndarray, shape (n,3)
         Magnetic polarization vectors in units of T.
@@ -82,11 +77,7 @@
 
     x, y, z = np.copy(observers.T)
     r = np.sqrt(x**2 + y**2 + z**2)  # faster than np.linalg.norm
-<<<<<<< HEAD
-    r_obs = abs(diameters) / 2
-=======
-    r0 = abs(diameter) / 2
->>>>>>> 9c0752b5
+    r_obs = abs(diameter) / 2
 
     # inside field & allocate
     B = polarization * 2 / 3
@@ -97,11 +88,10 @@
         val = in_out == "inside"
         mask_inside = np.full(len(observers), val)
     # overwrite outside field entries
-<<<<<<< HEAD
 
     mask_outside = ~mask_inside
     if mask_outside.any():
-        pol_out = polarizations[mask_outside]
+        pol_out = polarization[mask_outside]
         obs_out = observers[mask_outside]
         r_out = r[mask_outside]
         r_obs_out = r_obs[mask_outside]
@@ -118,31 +108,8 @@
 
     return convert_HBMJ(
         output_field_type=field,
-        polarizations=polarizations,
+        polarization=polarization,
         input_field_type="B",
         field_values=B,
         mask_inside=mask_inside,
-    )
-=======
-    mask_out = r >= r0
-
-    mag1 = polarization[mask_out]
-    obs1 = observers[mask_out]
-    r1 = r[mask_out]
-    r01 = r0[mask_out]
-
-    field_out = (
-        (3 * (np.sum(mag1 * obs1, axis=1) * obs1.T) / r1**5 - mag1.T / r1**3)
-        * r01**3
-        / 3
-    )
-    B[mask_out] = field_out.T
-
-    if bh:
-        return B
-
-    # adjust and return H
-    B[~mask_out] = -polarization[~mask_out] / 3
-    H = B / MU0
-    return H
->>>>>>> 9c0752b5
+    )
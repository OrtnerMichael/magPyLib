--- conflicted
+++ resolved
@@ -222,11 +222,7 @@
     mask4 = ~mask2 * ~mask3
     deltaSin[mask4] = abs(sinTh1[mask4] + sinTh2[mask4])
 
-<<<<<<< HEAD
-    B = (deltaSin / norm_o4 * eB.T / norm_12 * current * 1e-7).T  # m->mm, T->mT
-=======
-    field = (deltaSin / norm_o4 * eB.T / norm_12 * current * 1e-7).T
->>>>>>> 4ad12609
+    B = (deltaSin / norm_o4 * eB.T / norm_12 * current * 1e-7).T
 
     # broadcast general case results into allocated vector
     mask0[~mask0] = mask1

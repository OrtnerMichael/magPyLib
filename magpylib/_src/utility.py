--- conflicted
+++ resolved
@@ -279,30 +279,7 @@
         else:
             if Config.checkinputs and warn:
                 print(f"Warning, cannot add {obj.__repr__()} to Collection.")
-<<<<<<< HEAD
     return new_list
-
-def adjust_start(start, lenop):
-    """
-    change start to a value inside of [0,lenop], i.e. inside of the
-    old path.
-    """
-    if start == "append":
-        start = lenop
-    elif start < 0:
-        start += lenop
-
-    # fix out-of-bounds start values
-    if start < 0:
-        start = 0
-        if Config.checkinputs:
-            print("Warning: start out of path bounds. Setting start=0.")
-    elif start > lenop:
-        start = lenop
-        if Config.checkinputs:
-            print(f"Warning: start out of path bounds. Setting start={lenop}.")
-
-    return start
 
 
 _UNIT_PREFIX = {
@@ -354,7 +331,4 @@
     if prefix == "":
         digits = 0
     new_number_str = f"{number / 10 ** digits:.{precision}g}"
-    return f"{new_number_str}{char_between}{prefix}{unit}"
-=======
-    return new_list
->>>>>>> 11dda9dd
+    return f"{new_number_str}{char_between}{prefix}{unit}"
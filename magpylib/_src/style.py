"""Collection of classes for display styling."""
# pylint: disable=C0302
# pylint: disable=too-many-instance-attributes
# pylint: disable=cyclic-import
import numpy as np

from magpylib._src.defaults.defaults_utility import color_validator
from magpylib._src.defaults.defaults_utility import get_defaults_dict
from magpylib._src.defaults.defaults_utility import LINESTYLES_MATPLOTLIB_TO_PLOTLY
from magpylib._src.defaults.defaults_utility import MagicProperties
from magpylib._src.defaults.defaults_utility import SUPPORTED_PLOTTING_BACKENDS
from magpylib._src.defaults.defaults_utility import SYMBOLS_MATPLOTLIB_TO_PLOTLY
from magpylib._src.defaults.defaults_utility import validate_property_class
from magpylib._src.defaults.defaults_utility import validate_style_keys


def get_families(obj):
    "get obj families"
    # pylint: disable=import-outside-toplevel
    # pylint: disable=possibly-unused-variable
    # pylint: disable=redefined-outer-name
    from magpylib._src.obj_classes.class_BaseExcitations import BaseMagnet as Magnet
    from magpylib._src.obj_classes.class_magnet_Cuboid import Cuboid
    from magpylib._src.obj_classes.class_magnet_Cylinder import Cylinder
    from magpylib._src.obj_classes.class_magnet_Sphere import Sphere
    from magpylib._src.obj_classes.class_magnet_CylinderSegment import CylinderSegment
    from magpylib._src.obj_classes.class_magnet_Tetrahedron import Tetrahedron
    from magpylib._src.obj_classes.class_magnet_TriangularMesh import TriangularMesh
    from magpylib._src.obj_classes.class_BaseExcitations import BaseCurrent as Current
    from magpylib._src.obj_classes.class_current_Loop import Loop
    from magpylib._src.obj_classes.class_current_Line import Line
    from magpylib._src.obj_classes.class_misc_Dipole import Dipole
    from magpylib._src.obj_classes.class_misc_CustomSource import CustomSource
    from magpylib._src.obj_classes.class_misc_Triangle import Triangle
    from magpylib._src.obj_classes.class_Sensor import Sensor
    from magpylib._src.display.traces_generic import MagpyMarkers as Markers

    loc = locals()
    obj_families = []
    for item, val in loc.items():
        if not item.startswith("_"):
            try:
                if isinstance(obj, val):
                    obj_families.append(item.lower())
            except TypeError:
                pass
    return obj_families


def get_style(obj, default_settings, **kwargs):
    """Returns default style based on increasing priority:
    - style from defaults
    - style from object
    - style from kwargs arguments
    """
    obj_families = get_families(obj)
    # parse kwargs into style an non-style arguments
    style_kwargs = kwargs.get("style", {})
    style_kwargs.update(
        {k[6:]: v for k, v in kwargs.items() if k.startswith("style") and k != "style"}
    )

    # retrieve default style dictionary, local import to avoid circular import
    # pylint: disable=import-outside-toplevel

    default_style = default_settings.display.style
    base_style_flat = default_style.base.as_dict(flatten=True, separator="_")

    # construct object specific dictionary base on style family and default style
    for obj_family in obj_families:
        family_style = getattr(default_style, obj_family, {})
        if family_style:
            family_dict = family_style.as_dict(flatten=True, separator="_")
            base_style_flat.update(
                {k: v for k, v in family_dict.items() if v is not None}
            )
    style_kwargs = validate_style_keys(style_kwargs)

    # create style class instance and update based on precedence
    obj_style = getattr(obj, "style", None)
    style = obj_style.copy() if obj_style is not None else BaseStyle()
    style_kwargs_specific = {
        k: v for k, v in style_kwargs.items() if k.split("_")[0] in style.as_dict()
    }
    style.update(**style_kwargs_specific, _match_properties=True)
    style.update(**base_style_flat, _match_properties=False, _replace_None_only=True)

    return style


class BaseStyle(MagicProperties):
    """Base class for display styling options of `BaseGeo` objects.

    Parameters
    ----------
    label: str, default=None
        Label of the class instance, e.g. to be displayed in the legend.

    description: dict or `Description` object, default=None
        Object description properties.

    color: str, default=None
        A valid css color. Can also be one of `['r', 'g', 'b', 'y', 'm', 'c', 'k', 'w']`.

    opacity: float, default=None
        object opacity between 0 and 1, where 1 is fully opaque and 0 is fully transparent.

    path: dict or `Path` object, default=None
        An instance of `Path` or dictionary of equivalent key/value pairs, defining the object
        path marker and path line properties.

    model3d: list of `Trace3d` objects, default=None
        A list of traces where each is an instance of `Trace3d` or dictionary of equivalent
        key/value pairs. Defines properties for an additional user-defined model3d object which is
        positioned relatively to the main object to be displayed and moved automatically with it.
        This feature also allows the user to replace the original 3d representation of the object.
    """

    def __init__(
        self,
        label=None,
        description=None,
        color=None,
        opacity=None,
        path=None,
        model3d=None,
        **kwargs,
    ):
        super().__init__(
            label=label,
            description=description,
            color=color,
            opacity=opacity,
            path=path,
            model3d=model3d,
            **kwargs,
        )

    @property
    def label(self):
        """Label of the class instance, e.g. to be displayed in the legend."""
        return self._label

    @label.setter
    def label(self, val):
        self._label = val if val is None else str(val)

    @property
    def description(self):
        """Description with 'text' and 'show' properties."""
        return self._description

    @description.setter
    def description(self, val):
        self._description = validate_property_class(
            val, "description", Description, self
        )

    @property
    def color(self):
        """A valid css color. Can also be one of `['r', 'g', 'b', 'y', 'm', 'c', 'k', 'w']`."""
        return self._color

    @color.setter
    def color(self, val):
        self._color = color_validator(val, parent_name=f"{type(self).__name__}")

    @property
    def opacity(self):
        """Object opacity between 0 and 1, where 1 is fully opaque and 0 is fully transparent."""
        return self._opacity

    @opacity.setter
    def opacity(self, val):
        assert val is None or (isinstance(val, (float, int)) and 0 <= val <= 1), (
            "The `opacity` property must be a value betwen 0 and 1,\n"
            f"but received {repr(val)} instead."
        )
        self._opacity = val

    @property
    def path(self):
        """An instance of `Path` or dictionary of equivalent key/value pairs, defining the
        object path marker and path line properties."""
        return self._path

    @path.setter
    def path(self, val):
        self._path = validate_property_class(val, "path", Path, self)

    @property
    def model3d(self):
        """3d object representation properties."""
        return self._model3d

    @model3d.setter
    def model3d(self, val):
        self._model3d = validate_property_class(val, "model3d", Model3d, self)


class Description(MagicProperties):
    """Defines properties for a description object.

    Parameters
    ----------
    text: str, default=None
        Object description text.

    show: bool, default=None
        If True, adds legend entry suffix based on value.
    """

    def __init__(self, text=None, show=None, **kwargs):
        super().__init__(text=text, show=show, **kwargs)

    @property
    def text(self):
        """Description text."""
        return self._text

    @text.setter
    def text(self, val):
        assert val is None or isinstance(val, str), (
            f"The `show` property of {type(self).__name__} must be a string,\n"
            f"but received {repr(val)} instead."
        )
        self._text = val

    @property
    def show(self):
        """If True, adds legend entry suffix based on value."""
        return self._show

    @show.setter
    def show(self, val):
        assert val is None or isinstance(val, bool), (
            f"The `show` property of {type(self).__name__} must be either True or False,\n"
            f"but received {repr(val)} instead."
        )
        self._show = val


class Model3d(MagicProperties):
    """Defines properties for the 3d model representation of magpylib objects.

    Parameters
    ----------
    showdefault: bool, default=True
        Shows/hides default 3d-model.

    data: dict or list of dicts, default=None
        A trace or list of traces where each is an instance of `Trace3d` or dictionary of equivalent
        key/value pairs. Defines properties for an additional user-defined model3d object which is
        positioned relatively to the main object to be displayed and moved automatically with it.
        This feature also allows the user to replace the original 3d representation of the object.
    """

    def __init__(self, showdefault=True, data=None, **kwargs):
        super().__init__(showdefault=showdefault, data=data, **kwargs)

    @property
    def showdefault(self):
        """If True, show default model3d object representation, else hide it."""
        return self._showdefault

    @showdefault.setter
    def showdefault(self, val):
        assert isinstance(val, bool), (
            f"The `showdefault` property of {type(self).__name__} must be "
            f"one of `[True, False]`,\n"
            f"but received {repr(val)} instead."
        )
        self._showdefault = val

    @property
    def data(self):
        """Data of 3d object representation (trace or list of traces)."""
        return self._data

    @data.setter
    def data(self, val):
        self._data = self._validate_data(val)

    def _validate_data(self, traces, **kwargs):
        if traces is None:
            traces = []
        elif not isinstance(traces, (list, tuple)):
            traces = [traces]
        new_traces = []
        for trace in traces:
            updatefunc = None
            if not isinstance(trace, Trace3d) and callable(trace):
                updatefunc = trace
                trace = Trace3d()
            if not isinstance(trace, Trace3d):
                trace = validate_property_class(trace, "data", Trace3d, self)
            if updatefunc is not None:
                trace.updatefunc = updatefunc
            trace = trace.update(kwargs)
            new_traces.append(trace)
        return new_traces

    def add_trace(self, trace=None, **kwargs):
        """Adds user-defined 3d model object which is positioned relatively to the main object to be
        displayed and moved automatically with it. This feature also allows the user to replace the
        original 3d representation of the object.

        trace: Trace3d instance, dict or callable
            Trace object. Can be a `Trace3d` instance or an dictionary with equivalent key/values
            pairs, or a callable returning the equivalent dictionary.

        backend: str
            Plotting backend corresponding to the trace. Can be one of
            `['generic', 'matplotlib', 'plotly']`.

        constructor: str
            Model constructor function or method to be called to build a 3D-model object
            (e.g. 'plot_trisurf', 'Mesh3d). Must be in accordance with the given plotting backend.

        args: tuple, default=None
            Tuple or callable returning a tuple containing positional arguments for building a
            3D-model object.

        kwargs: dict or callable, default=None
            Dictionary or callable returning a dictionary containing the keys/values pairs for
            building a 3D-model object.

        coordsargs: dict, default=None
            Tells magpylib the name of the coordinate arrays to be moved or rotated,
                by default: `{"x": "x", "y": "y", "z": "z"}`, if False, object is not rotated.

        show: bool, default=None
            Shows/hides model3d object based on provided trace.

        scale: float, default=1
            Scaling factor by which the trace vertices coordinates are multiplied.

        updatefunc: callable, default=None
            Callable object with no arguments. Should return a dictionary with keys from the
            trace parameters. If provided, the function is called at `show` time and updates the
            trace parameters with the output dictionary. This allows to update a trace dynamically
            depending on class attributes, and postpone the trace construction to when the object is
            displayed.
        """
        self._data += self._validate_data([trace], **kwargs)
        return self


class Trace3d(MagicProperties):
    """Defines properties for an additional user-defined 3d model object which is positioned
    relatively to the main object to be displayed and moved automatically with it. This feature
    also allows the user to replace the original 3d representation of the object.

    Parameters
    ----------
    backend: str
        Plotting backend corresponding to the trace. Can be one of
        `['generic', 'matplotlib', 'plotly']`.

    constructor: str
        Model constructor function or method to be called to build a 3D-model object
        (e.g. 'plot_trisurf', 'Mesh3d). Must be in accordance with the given plotting backend.

    args: tuple, default=None
        Tuple or callable returning a tuple containing positional arguments for building a
        3D-model object.

    kwargs: dict or callable, default=None
        Dictionary or callable returning a dictionary containing the keys/values pairs for
        building a 3D-model object.

    coordsargs: dict, default=None
        Tells magpylib the name of the coordinate arrays to be moved or rotated,
            by default: `{"x": "x", "y": "y", "z": "z"}`, if False, object is not rotated.

    show: bool, default=True
        Shows/hides model3d object based on provided trace.

    scale: float, default=1
        Scaling factor by which the trace vertices coordinates are multiplied.

    updatefunc: callable, default=None
        Callable object with no arguments. Should return a dictionary with keys from the
        trace parameters. If provided, the function is called at `show` time and updates the
        trace parameters with the output dictionary. This allows to update a trace dynamically
        depending on class attributes, and postpone the trace construction to when the object is
        displayed.
    """

    def __init__(
        self,
        backend="generic",
        constructor=None,
        args=None,
        kwargs=None,
        coordsargs=None,
        show=True,
        scale=1,
        updatefunc=None,
        **params,
    ):
        super().__init__(
            backend=backend,
            constructor=constructor,
            args=args,
            kwargs=kwargs,
            coordsargs=coordsargs,
            show=show,
            scale=scale,
            updatefunc=updatefunc,
            **params,
        )

    @property
    def args(self):
        """Tuple or callable returning a tuple containing positional arguments for building a
        3D-model object."""
        return self._args

    @args.setter
    def args(self, val):
        if val is not None:
            test_val = val
            if callable(val):
                test_val = val()
            assert isinstance(test_val, tuple), (
                "The `trace` input must be a dictionary or a callable returning a dictionary,\n"
                f"but received {type(val).__name__} instead."
            )
        self._args = val

    @property
    def kwargs(self):
        """Dictionary or callable returning a dictionary containing the keys/values pairs for
        building a 3D-model object."""
        return self._kwargs

    @kwargs.setter
    def kwargs(self, val):
        if val is not None:
            test_val = val
            if callable(val):
                test_val = val()
            assert isinstance(test_val, dict), (
                "The `kwargs` input must be a dictionary or a callable returning a dictionary,\n"
                f"but received {type(val).__name__} instead."
            )
        self._kwargs = val

    @property
    def constructor(self):
        """Model constructor function or method to be called to build a 3D-model object
        (e.g. 'plot_trisurf', 'Mesh3d). Must be in accordance with the given plotting backend.
        """
        return self._constructor

    @constructor.setter
    def constructor(self, val):
        assert val is None or isinstance(val, str), (
            f"The `constructor` property of {type(self).__name__} must be a string,"
            f"\nbut received {repr(val)} instead."
        )
        self._constructor = val

    @property
    def show(self):
        """If True, show default model3d object representation, else hide it."""
        return self._show

    @show.setter
    def show(self, val):
        assert isinstance(val, bool), (
            f"The `show` property of {type(self).__name__} must be "
            f"one of `[True, False]`,\n"
            f"but received {repr(val)} instead."
        )
        self._show = val

    @property
    def scale(self):
        """Scaling factor by which the trace vertices coordinates are multiplied."""
        return self._scale

    @scale.setter
    def scale(self, val):
        assert isinstance(val, (int, float)) and val > 0, (
            f"The `scale` property of {type(self).__name__} must be a strictly positive number,\n"
            f"but received {repr(val)} instead."
        )
        self._scale = val

    @property
    def coordsargs(self):
        """Tells magpylib the name of the coordinate arrays to be moved or rotated,
        by default: `{"x": "x", "y": "y", "z": "z"}`, if False, object is not rotated.
        """
        return self._coordsargs

    @coordsargs.setter
    def coordsargs(self, val):
        assert val is None or (
            isinstance(val, dict) and all(key in val for key in "xyz")
        ), (
            f"The `coordsargs` property of {type(self).__name__} must be "
            f"a dictionary with `'x', 'y', 'z'` keys,\n"
            f"but received {repr(val)} instead."
        )
        self._coordsargs = val

    @property
    def backend(self):
        """Plotting backend corresponding to the trace. Can be one of
        `['generic', 'matplotlib', 'plotly']`."""
        return self._backend

    @backend.setter
    def backend(self, val):
        backends = ["generic"] + list(SUPPORTED_PLOTTING_BACKENDS)
        assert val is None or val in backends, (
            f"The `backend` property of {type(self).__name__} must be one of"
            f"{backends},\n"
            f"but received {repr(val)} instead."
        )
        self._backend = val

    @property
    def updatefunc(self):
        """Callable object with no arguments. Should return a dictionary with keys from the
        trace parameters. If provided, the function is called at `show` time and updates the
        trace parameters with the output dictionary. This allows to update a trace dynamically
        depending on class attributes, and postpone the trace construction to when the object is
        displayed."""
        return self._updatefunc

    @updatefunc.setter
    def updatefunc(self, val):
        if val is None:

            def val():
                return {}

        msg = ""
        valid_props = list(self._property_names_generator())
        if not callable(val):
            msg = f"Instead received {type(val)}"
        else:
            test_val = val()
            if not isinstance(test_val, dict):
                msg = f"but callable returned type {type(test_val)}."
            else:
                bad_keys = [k for k in test_val.keys() if k not in valid_props]
                if bad_keys:
                    msg = f"but invalid output dictionary keys received: {bad_keys}."

        assert msg == "", (
            f"The `updatefunc` property of {type(self).__name__} must be a callable returning a "
            f"dictionary with a subset of following keys: {valid_props} keys.\n"
            f"{msg}"
        )
        self._updatefunc = val


class Magnetization(MagicProperties):
    """Defines magnetization styling properties.

    Parameters
    ----------
    show : bool, default=None
        If True show magnetization direction.

    size: float, default=None
        Arrow size of the magnetization direction (for the matplotlib backend)
        only applies if `show=True`.

    color: dict or MagnetizationColor object, default=None
        Color properties showing the magnetization direction (for the plotly backend).
        Only applies if `show=True`.

    mode: {"auto", "arrow", "color", "arrow+color"}, default="auto"
        Magnetization can be displayed via arrows, color or both. By default `mode='auto'` means
        that the chosen backend determines which mode is applied by its capability. If the backend
        can display both and `auto` is chosen, the priority is given to `color`.
    """

    def __init__(self, show=None, size=None, color=None, mode=None, **kwargs):
        super().__init__(show=show, size=size, color=color, mode=mode, **kwargs)

    @property
    def show(self):
        """If True, show magnetization direction."""
        return self._show

    @show.setter
    def show(self, val):
        assert val is None or isinstance(val, bool), (
            "The `show` input must be either True or False,\n"
            f"but received {repr(val)} instead."
        )
        self._show = val

    @property
    def size(self):
        """Positive float for ratio of arrow size to magnet size."""
        return self._size

    @size.setter
    def size(self, val):
        assert val is None or isinstance(val, (int, float)) and val >= 0, (
            f"The `size` property of {type(self).__name__} must be a positive number,\n"
            f"but received {repr(val)} instead."
        )
        self._size = val

    @property
    def color(self):
        """Color properties showing the magnetization direction (for the plotly backend).
        Applies only if `show=True`.
        """
        return self._color

    @color.setter
    def color(self, val):
        self._color = validate_property_class(val, "color", MagnetizationColor, self)

    @property
    def mode(self):
        """One of {"auto", "arrow", "color", "arrow+color"}, default="auto"
        Magnetization can be displayed via arrows, color or both. By default `mode='auto'` means
        that the chosen backend determines which mode is applied by its capability. If the backend
        can display both and `auto` is chosen, the priority is given to `color`."""
        return self._mode

    @mode.setter
    def mode(self, val):
        allowed = ("auto", "arrow", "color", "arrow+color", "color+arrow")
        assert val is None or val in allowed, (
            f"The `mode` input must None or be one of `{allowed}`,\n"
            f"but received {repr(val)} instead."
        )
        self._mode = val


class MagnetizationColor(MagicProperties):
    """Defines the magnetization direction color styling properties. (Only relevant for
    the plotly backend)

    Parameters
    ----------
    north: str, default=None
        Defines the color of the magnetic north pole.

    south: str, default=None
        Defines the color of the magnetic south pole.

    middle: str, default=None
        Defines the color between the magnetic poles.

    transition: float, default=None
        Sets the transition smoothness between poles colors. Can be any value
        in-between 0 (discrete) and 1(smooth).

    mode: str, default=None
        Sets the coloring mode for the magnetization.
        - `'bicolor'`: Only north and south pole colors are shown.
        - `'tricolor'`: Both pole colors and middle color are shown.
        - `'tricycle'`: Both pole colors are shown and middle color is replaced by a color cycling
            through the default color sequence.
    """

    _allowed_modes = ("bicolor", "tricolor", "tricycle")

    def __init__(
        self, north=None, south=None, middle=None, transition=None, mode=None, **kwargs
    ):
        super().__init__(
            north=north,
            middle=middle,
            south=south,
            transition=transition,
            mode=mode,
            **kwargs,
        )

    @property
    def north(self):
        """Color of the magnetic north pole."""
        return self._north

    @north.setter
    def north(self, val):
        self._north = color_validator(val)

    @property
    def south(self):
        """Color of the magnetic south pole."""
        return self._south

    @south.setter
    def south(self, val):
        self._south = color_validator(val)

    @property
    def middle(self):
        """Color between the magnetic poles."""
        return self._middle

    @middle.setter
    def middle(self, val):
        self._middle = color_validator(val)

    @property
    def transition(self):
        """Sets the transition smoothness between poles colors. Can be any value
        in-between 0 (discrete) and 1(smooth).
        """
        return self._transition

    @transition.setter
    def transition(self, val):
        assert (
            val is None or isinstance(val, (float, int)) and 0 <= val <= 1
        ), "color transition must be a value betwen 0 and 1"
        self._transition = val

    @property
    def mode(self):
        """Sets the coloring mode for the magnetization.
        - `'bicolor'`: Only north and south pole colors are shown.
        - `'tricolor'`: Both pole colors and middle color are shown.
        - `'tricycle'`: Both pole colors are shown and middle color is replaced by a color cycling
            through the default color sequence.
        """
        return self._mode

    @mode.setter
    def mode(self, val):
        assert val is None or val in self._allowed_modes, (
            f"The `mode` property of {type(self).__name__} must be one of"
            f"{list(self._allowed_modes)},\n"
            f"but received {repr(val)} instead."
        )
        self._mode = val


class MagnetProperties:
    """Defines styling properties of homogeneous magnet classes.

    Parameters
    ----------
    magnetization: dict or `Magnetization` object, default=None
        `Magnetization` instance with `'show'`, `'size'`, `'color'` properties
        or a dictionary with equivalent key/value pairs.
    """

    @property
    def magnetization(self):
        """`Magnetization` instance with `'show'`, `'size'`, `'color'` properties
        or a dictionary with equivalent key/value pairs.
        """
        return self._magnetization

    @magnetization.setter
    def magnetization(self, val):
        self._magnetization = validate_property_class(
            val, "magnetization", Magnetization, self
        )


class DefaultMagnet(MagicProperties, MagnetProperties):
    """Defines styling properties of homogeneous magnet classes.

    Parameters
    ----------
    magnetization: dict or Magnetization, default=None
    """

    def __init__(self, magnetization=None, **kwargs):
        super().__init__(magnetization=magnetization, **kwargs)


class MagnetStyle(BaseStyle, MagnetProperties):
    """Defines styling properties of homogeneous magnet classes.

    Parameters
    ----------
    label: str, default=None
        Label of the class instance, e.g. to be displayed in the legend.

    description: dict or `Description` object, default=None
        Object description properties.

    color: str, default=None
        A valid css color. Can also be one of `['r', 'g', 'b', 'y', 'm', 'c', 'k', 'w']`.

    opacity: float, default=None
        Object opacity between 0 and 1, where 1 is fully opaque and 0 is fully transparent.

    path: dict or `Path` object, default=None
        An instance of `Path` or dictionary of equivalent key/value pairs, defining the object
        path marker and path line properties.

    model3d: list of `Trace3d` objects, default=None
        A list of traces where each is an instance of `Trace3d` or dictionary of equivalent
        key/value pairs. Defines properties for an additional user-defined model3d object which is
        positioned relatively to the main object to be displayed and moved automatically with it.
        This feature also allows the user to replace the original 3d representation of the object.

    magnetization: dict or Magnetization, default=None
        Magnetization styling with `'show'`, `'size'`, `'color'` properties
        or a dictionary with equivalent key/value pairs.
    """

    def __init__(self, **kwargs):
        super().__init__(**kwargs)


class MarkerLineProperties:
    """Defines styling properties of Markers and Lines."""

    @property
    def show(self):
        """Show/hide path.
        - False: Shows object(s) at final path position and hides paths lines and markers.
        - True: Shows object(s) shows object paths depending on `line`, `marker` and `frames`
        parameters.
        """
        return self._show

    @show.setter
    def show(self, val):
        assert val is None or isinstance(val, bool), (
            f"The `show` property of {type(self).__name__} must be either True or False,\n"
            f"but received {repr(val)} instead."
        )
        self._show = val

    @property
    def marker(self):
        """`Markers` object with 'color', 'symbol', 'size' properties."""
        return self._marker

    @marker.setter
    def marker(self, val):
        self._marker = validate_property_class(val, "marker", Marker, self)

    @property
    def line(self):
        """`Line` object with 'color', 'type', 'width' properties."""
        return self._line

    @line.setter
    def line(self, val):
        self._line = validate_property_class(val, "line", Line, self)


class GridMesh(MagicProperties, MarkerLineProperties):
    """Defines styling properties of GridMesh objects

    Parameters
    ----------
    show: bool, default=None
        Show/hide Lines and Markers

    marker: dict or `Markers` object, default=None
        `Markers` object with 'color', 'symbol', 'size' properties, or dictionary with equivalent
        key/value pairs.

    line: dict or `Line` object, default=None
        `Line` object with 'color', 'symbol', 'size' properties, or dictionary with equivalent
        key/value pairs.
    """


class OpenMesh(MagicProperties, MarkerLineProperties):
    """Defines styling properties of OpenMesh objects

    Parameters
    ----------
    show: bool, default=None
        Show/hide Lines and Markers

    marker: dict or `Markers` object, default=None
        `Markers` object with 'color', 'symbol', 'size' properties, or dictionary with equivalent
        key/value pairs.

    line: dict or `Line` object, default=None
        `Line` object with 'color', 'symbol', 'size' properties, or dictionary with equivalent
        key/value pairs.
    """


class DisconnectedMesh(MagicProperties, MarkerLineProperties):
    """Defines styling properties of DisconnectedMesh objects

    Parameters
    ----------
    show: bool, default=None
        Show/hide Lines and Markers

    marker: dict or `Markers` object, default=None
        `Markers` object with 'color', 'symbol', 'size' properties, or dictionary with equivalent
        key/value pairs.

    line: dict or `Line` object, default=None
        `Line` object with 'color', 'symbol', 'size' properties, or dictionary with equivalent
        key/value pairs.

    colorsequence: iterable, default=["red", "blue", "green", "cyan", "magenta", "yellow"]
        An iterable of color values used to cycle trough for every disconnected part of
        disconnected triangular mesh object.
        A color may be specified by
      - a hex string (e.g. '#ff0000')
      - an rgb/rgba string (e.g. 'rgb(255,0,0)')
      - an hsl/hsla string (e.g. 'hsl(0,100%,50%)')
      - an hsv/hsva string (e.g. 'hsv(0,100%,100%)')
      - a named CSS color
    """

    @property
    def colorsequence(self):
        """An iterable of color values used to cycle trough for every disconnected part of
        disconnected triangular mesh object.
          A color may be specified by
        - a hex string (e.g. '#ff0000')
        - an rgb/rgba string (e.g. 'rgb(255,0,0)')
        - an hsl/hsla string (e.g. 'hsl(0,100%,50%)')
        - an hsv/hsva string (e.g. 'hsv(0,100%,100%)')
        - a named CSS color"""
        return self._colorsequence

    @colorsequence.setter
    def colorsequence(self, val):
        if val is not None:
            name = type(self).__name__
            try:
                val = tuple(
                    color_validator(c, allow_None=False, parent_name=f"{name}")
                    for c in val
                )
            except TypeError as err:
                raise ValueError(
                    f"The `colorsequence` property of {name} must be an "
                    f"iterable of colors but received {val!r} instead"
                ) from err

        self._colorsequence = val


<<<<<<< HEAD
class SelfIntersectingMesh(MagicProperties, MarkerLineProperties):
    """Defines styling properties of SelfIntersectingMesh objects

    Parameters
    ----------
    show: bool, default=None
        Show/hide Lines and Markers

    marker: dict or `Markers` object, default=None
        `Markers` object with 'color', 'symbol', 'size' properties, or dictionary with equivalent
        key/value pairs.

    line: dict or `Line` object, default=None
        `Line` object with 'color', 'symbol', 'size' properties, or dictionary with equivalent
        key/value pairs.
    """


=======
>>>>>>> db82c1c4
class TriMesh(MagicProperties):
    """Defines TriMesh mesh properties.

    Parameters
    ----------
    grid: dict or GridMesh,  default=None
        All mesh vertices and edges of a TriangularMesh object.

    open: dict or OpenMesh,  default=None
        Shows open mesh vertices and edges of a TriangularMesh object, if any.

<<<<<<< HEAD
    disjoint: dict or DisjointMesh, default=None
        Shows disjoint bodies of a TriangularMesh object, if any.

    disconnected: dict or DisconnectedMesh, default=None
        Shows disconnected bodies of a TriangularMesh object, if any.

    selfintersecting: dict or SelfIntersectingMesh, default=None
        Shows self-intersecting triangles of a TriangularMesh object, if any.
=======
    disconnected: dict or DisconnectedMesh, default=None
        Shows disconnected bodies of a TriangularMesh object, if any.
>>>>>>> db82c1c4
    """

    @property
    def grid(self):
        """GridMesh` instance with `'show'` property
        or a dictionary with equivalent key/value pairs.
        """
        return self._grid

    @grid.setter
    def grid(self, val):
        self._grid = validate_property_class(val, "grid", GridMesh, self)

    @property
    def open(self):
        """OpenMesh` instance with `'show'` property
        or a dictionary with equivalent key/value pairs.
        """
        return self._open

    @open.setter
    def open(self, val):
        self._open = validate_property_class(val, "open", OpenMesh, self)

    @property
    def disconnected(self):
        """`DisconnectedMesh` instance with `'show'` property
        or a dictionary with equivalent key/value pairs.
        """
        return self._disconnected

    @disconnected.setter
    def disconnected(self, val):
        self._disconnected = validate_property_class(
            val, "disconnected", DisconnectedMesh, self
        )

<<<<<<< HEAD
    @property
    def selfintersecting(self):
        """`SelfIntersectingMesh` instance with `'show'` property
        or a dictionary with equivalent key/value pairs.
        """
        return self._selfintersecting

    @selfintersecting.setter
    def selfintersecting(self, val):
        self._selfintersecting = validate_property_class(
            val, "selfintersecting", SelfIntersectingMesh, self
        )

=======
>>>>>>> db82c1c4

class Orientation(MagicProperties):
    """Defines Triangle orientation properties.

    Parameters
    ----------
    show: bool, default=True
        Show/hide orientation symbol.

    size: float, default=1,
        Size of the orientation symbol

    color: str, default=None
        A valid css color. Can also be one of `['r', 'g', 'b', 'y', 'm', 'c', 'k', 'w']`.

    offset: float, default=0.1
        Defines the orientation symbol offset, normal to the triangle surface. Must be a number
        between [0,1], 0 resulting in the cone/arrow head to be coincident to the triangle surface
        and 1 with the base.

    symbol: {"cone", "arrow3d"}:
        Orientation symbol for the triangular faces.
    """

    _allowed_symbols = ("cone", "arrow3d")

    @property
    def show(self):
        """Show/hide arrow."""
        return self._show

    @show.setter
    def show(self, val):
        assert val is None or isinstance(val, bool), (
            f"The `show` property of {type(self).__name__} must be either True or False,\n"
            f"but received {repr(val)} instead."
        )
        self._show = val

    @property
    def size(self):
        """Positive float for ratio of sensor to canvas size."""
        return self._size

    @size.setter
    def size(self, val):
        assert val is None or isinstance(val, (int, float)) and val >= 0, (
            f"The `size` property of {type(self).__name__} must be a positive number,\n"
            f"but received {repr(val)} instead."
        )
        self._size = val

    @property
    def color(self):
        """A valid css color. Can also be one of `['r', 'g', 'b', 'y', 'm', 'c', 'k', 'w']`."""
        return self._color

    @color.setter
    def color(self, val):
        self._color = color_validator(val, parent_name=f"{type(self).__name__}")

    @property
    def offset(self):
        """Defines the orientation symbol offset, normal to the triangle surface. `offset=0` results
        in the cone/arrow head to be coincident to the triangle surface and `offset=1` with the
        base.
        """
        return self._offset

    @offset.setter
    def offset(self, val):
        assert val is None or (isinstance(val, (float, int))), (
            "The `offset` property must valid number\n"
            f"but received {repr(val)} instead."
        )
        self._offset = val

    @property
    def symbol(self):
        """Pixel symbol. Can be one of `("cone", "arrow3d")`."""
        return self._symbol

    @symbol.setter
    def symbol(self, val):
        assert val is None or val in self._allowed_symbols, (
            f"The `symbol` property of {type(self).__name__} must be one of"
            f"{self._allowed_symbols},\n"
            f"but received {repr(val)} instead."
        )
        self._symbol = val


class TriangleProperties:
    """Defines Triangle properties.

    Parameters
    ----------
    orientation: dict or Orientation,  default=None,
        Orientation styling of triangles.
    """

    @property
    def orientation(self):
        """`Orientation` instance with `'show'` property
        or a dictionary with equivalent key/value pairs.
        """
        return self._orientation

    @orientation.setter
    def orientation(self, val):
        self._orientation = validate_property_class(
            val, "orientation", Orientation, self
        )


class DefaultTriangle(MagicProperties, MagnetProperties, TriangleProperties):
    """Defines styling properties of the Triangle class.

    Parameters
    ----------
    magnetization: dict or Magnetization, default=None
        Magnetization styling with `'show'`, `'size'`, `'color'` properties
        or a dictionary with equivalent key/value pairs.

    orientation: dict or Orientation,  default=None,
        Orientation of triangles styling with `'show'`, `'size'`, `'color', `'pivot'`, `'symbol'``
        properties or a dictionary with equivalent key/value pairs..
    """

    def __init__(self, magnetization=None, orientation=None, **kwargs):
        super().__init__(magnetization=magnetization, orientation=orientation, **kwargs)


class TriangleStyle(MagnetStyle, TriangleProperties):
    """Defines styling properties of the Triangle class.

    Parameters
    ----------
    label: str, default=None
        Label of the class instance, e.g. to be displayed in the legend.

    description: dict or `Description` object, default=None
        Object description properties.

    color: str, default=None
        A valid css color. Can also be one of `['r', 'g', 'b', 'y', 'm', 'c', 'k', 'w']`.

    opacity: float, default=None
        Object opacity between 0 and 1, where 1 is fully opaque and 0 is fully transparent.

    path: dict or `Path` object, default=None
        An instance of `Path` or dictionary of equivalent key/value pairs, defining the object
        path marker and path line properties.

    model3d: list of `Trace3d` objects, default=None
        A list of traces where each is an instance of `Trace3d` or dictionary of equivalent
        key/value pairs. Defines properties for an additional user-defined model3d object which is
        positioned relatively to the main object to be displayed and moved automatically with it.
        This feature also allows the user to replace the original 3d representation of the object.

    magnetization: dict or Magnetization, default=None
        Magnetization styling with `'show'`, `'size'`, `'color'` properties
        or a dictionary with equivalent key/value pairs.

    orientation: dict or Orientation,  default=None,
        Orientation styling of triangles.
    """

    def __init__(self, orientation=None, **kwargs):
        super().__init__(orientation=orientation, **kwargs)


class TriangularMeshProperties:
    """Defines TriangularMesh properties."""

    @property
    def mesh(self):
        """`TriMesh` instance with `'show', 'markers', 'line'` properties
        or a dictionary with equivalent key/value pairs.
        """
        return self._mesh

    @mesh.setter
    def mesh(self, val):
        self._mesh = validate_property_class(val, "mesh", TriMesh, self)


class DefaultTriangularMesh(
    MagicProperties, MagnetProperties, TriangleProperties, TriangularMeshProperties
):
    """Defines styling properties of homogeneous TriangularMesh magnet classes.

    Parameters
    ----------
    magnetization: dict or Magnetization, default=None
        Magnetization styling with `'show'`, `'size'`, `'color'` properties
        or a dictionary with equivalent key/value pairs.

    orientation: dict or Orientation,  default=None
        Orientation of triangles styling with `'show'`, `'size'`, `'color', `'pivot'`, `'symbol'``
        properties or a dictionary with equivalent key/value pairs.

    mesh: dict or TriMesh, default=None
        TriMesh styling properties (e.g. `'grid', 'open', 'disconnected'`)
    """

    def __init__(self, magnetization=None, orientation=None, mesh=None, **kwargs):
        super().__init__(
            magnetization=magnetization, orientation=orientation, mesh=mesh, **kwargs
        )


class TriangularMeshStyle(MagnetStyle, TriangleProperties, TriangularMeshProperties):
    """Defines styling properties of the TriangularMesh magnet class.

    Parameters
    ----------
    label: str, default=None
        Label of the class instance, e.g. to be displayed in the legend.

    description: dict or `Description` object, default=None
        Object description properties.

    color: str, default=None
        A valid css color. Can also be one of `['r', 'g', 'b', 'y', 'm', 'c', 'k', 'w']`.

    opacity: float, default=None
        Object opacity between 0 and 1, where 1 is fully opaque and 0 is fully transparent.

    path: dict or `Path` object, default=None
        An instance of `Path` or dictionary of equivalent key/value pairs, defining the object
        path marker and path line properties.

    model3d: list of `Trace3d` objects, default=None
        A list of traces where each is an instance of `Trace3d` or dictionary of equivalent
        key/value pairs. Defines properties for an additional user-defined model3d object which is
        positioned relatively to the main object to be displayed and moved automatically with it.
        This feature also allows the user to replace the original 3d representation of the object.

    magnetization: dict or Magnetization, default=None
        Magnetization styling with `'show'`, `'size'`, `'color'` properties
        or a dictionary with equivalent key/value pairs.

    orientation: dict or Orientation,  default=None,
        Orientation styling of triangles.

    mesh: dict or TriMesh,  default=None,
        mesh styling of triangles.
    """

    def __init__(self, orientation=None, **kwargs):
        super().__init__(orientation=orientation, **kwargs)


class ArrowCS(MagicProperties):
    """Defines triple coordinate system arrow properties.

    Parameters
    ----------
    x: dict or `ArrowSingle` object, default=None
        x-direction `Arrowsingle` object or dict with equivalent key/value pairs
        (e.g. `color`, `show`).

    y: dict or `ArrowSingle` object, default=None
        y-direction `Arrowsingle` object or dict with equivalent key/value pairs
        (e.g. `color`, `show`).

    z: dict or `ArrowSingle` object, default=None
        z-direction `Arrowsingle` object or dict with equivalent key/value pairs
        (e.g. `color`, `show`).
    """

    def __init__(self, x=None, y=None, z=None):
        super().__init__(x=x, y=y, z=z)

    @property
    def x(self):
        """
        `ArrowSingle` object or dict with equivalent key/value pairs (e.g. `color`, `show`).
        """
        return self._x

    @x.setter
    def x(self, val):
        self._x = validate_property_class(val, "x", ArrowSingle, self)

    @property
    def y(self):
        """
        `ArrowSingle` object or dict with equivalent key/value pairs (e.g. `color`, `show`).
        """
        return self._y

    @y.setter
    def y(self, val):
        self._y = validate_property_class(val, "y", ArrowSingle, self)

    @property
    def z(self):
        """
        `ArrowSingle` object or dict with equivalent key/value pairs (e.g. `color`, `show`).
        """
        return self._z

    @z.setter
    def z(self, val):
        self._z = validate_property_class(val, "z", ArrowSingle, self)


class ArrowSingle(MagicProperties):
    """Single coordinate system arrow properties.

    Parameters
    ----------
    show: bool, default=True
        Show/hide arrow.

    color: color, default=None
        Valid css color. Can also be one of `['r', 'g', 'b', 'y', 'm', 'c', 'k', 'w']`.
    """

    def __init__(self, show=True, color=None):
        super().__init__(show=show, color=color)

    @property
    def show(self):
        """Show/hide arrow."""
        return self._show

    @show.setter
    def show(self, val):
        assert val is None or isinstance(val, bool), (
            f"The `show` property of {type(self).__name__} must be either True or False,\n"
            f"but received {repr(val)} instead."
        )
        self._show = val

    @property
    def color(self):
        """A valid css color. Can also be one of `['r', 'g', 'b', 'y', 'm', 'c', 'k', 'w']`."""
        return self._color

    @color.setter
    def color(self, val):
        self._color = color_validator(val, parent_name=f"{type(self).__name__}")


class SensorProperties:
    """Defines the specific styling properties of the Sensor class.

    Parameters
    ----------
    size: float, default=None
        Positive float for ratio of sensor to canvas size.

    pixel: dict, Pixel, default=None
        `Pixel` object or dict with equivalent key/value pairs (e.g. `color`, `size`).

    arrows: dict, ArrowCS, default=None
        `ArrowCS` object or dict with equivalent key/value pairs (e.g. `color`, `size`).
    """

    @property
    def size(self):
        """Positive float for ratio of sensor to canvas size."""
        return self._size

    @size.setter
    def size(self, val):
        assert val is None or isinstance(val, (int, float)) and val >= 0, (
            f"The `size` property of {type(self).__name__} must be a positive number,\n"
            f"but received {repr(val)} instead."
        )
        self._size = val

    @property
    def pixel(self):
        """`Pixel` object or dict with equivalent key/value pairs (e.g. `color`, `size`)."""
        return self._pixel

    @pixel.setter
    def pixel(self, val):
        self._pixel = validate_property_class(val, "pixel", Pixel, self)

    @property
    def arrows(self):
        """`ArrowCS` object or dict with equivalent key/value pairs (e.g. `color`, `size`)."""
        return self._arrows

    @arrows.setter
    def arrows(self, val):
        self._arrows = validate_property_class(val, "arrows", ArrowCS, self)


class DefaultSensor(MagicProperties, SensorProperties):
    """Defines styling properties of the Sensor class.

    Parameters
    ----------
    size: float, default=None
        Positive float for ratio of sensor to canvas size.

    pixel: dict, Pixel, default=None
        `Pixel` object or dict with equivalent key/value pairs (e.g. `color`, `size`).

    arrows: dict, ArrowCS, default=None
        `ArrowCS` object or dict with equivalent key/value pairs (e.g. `color`, `size`).
    """

    def __init__(self, size=None, pixel=None, arrows=None, **kwargs):
        super().__init__(size=size, pixel=pixel, arrows=arrows, **kwargs)


class SensorStyle(BaseStyle, SensorProperties):
    """Defines the styling properties of the Sensor class.

    Parameters
    ----------
    label: str, default=None
        Label of the class instance, e.g. to be displayed in the legend.

    description: dict or `Description` object, default=None
        Object description properties.

    color: str, default=None
        A valid css color. Can also be one of `['r', 'g', 'b', 'y', 'm', 'c', 'k', 'w']`.

    opacity: float, default=None
        Object opacity between 0 and 1, where 1 is fully opaque and 0 is fully transparent.

    path: dict or `Path` object, default=None
        An instance of `Path` or dictionary of equivalent key/value pairs, defining the object
        path marker and path line properties.

    model3d: list of `Trace3d` objects, default=None
        A list of traces where each is an instance of `Trace3d` or dictionary of equivalent
        key/value pairs. Defines properties for an additional user-defined model3d object which is
        positioned relatively to the main object to be displayed and moved automatically with it.
        This feature also allows the user to replace the original 3d representation of the object.

    size: float, default=None
        Positive float for ratio of sensor size to canvas size.

    pixel: dict, Pixel, default=None
        `Pixel` object or dict with equivalent key/value pairs (e.g. `color`, `size`).

    arrows: dict, ArrowCS, default=None
        `ArrowCS` object or dict with equivalent key/value pairs (e.g. `color`, `size`).
    """

    def __init__(self, **kwargs):
        super().__init__(**kwargs)


class Pixel(MagicProperties):
    """Defines the styling properties of sensor pixels.

    Parameters
    ----------
    size: float, default=1
        Positive float for relative pixel size.
        - matplotlib backend: Pixel size is the marker size.
        - plotly backend: Relative distance to nearest neighbor pixel.

    color: str, default=None
        Defines the pixel color@property.

    symbol: str, default=None
        Pixel symbol. Can be one of `['.', 'o', '+', 'D', 'd', 's', 'x']`.
        Only applies for matplotlib plotting backend.
    """

    def __init__(self, size=1, color=None, symbol=None, **kwargs):
        super().__init__(size=size, color=color, symbol=symbol, **kwargs)

    @property
    def size(self):
        """Positive float for relative pixel size.
        - matplotlib backend: Pixel size is the marker size.
        - plotly backend: Relative distance to nearest neighbor pixel."""
        return self._size

    @size.setter
    def size(self, val):
        assert val is None or isinstance(val, (int, float)) and val >= 0, (
            f"the `size` property of {type(self).__name__} must be a positive number"
            f"but received {repr(val)} instead."
        )
        self._size = val

    @property
    def color(self):
        """Pixel color."""
        return self._color

    @color.setter
    def color(self, val):
        self._color = color_validator(val, parent_name=f"{type(self).__name__}")

    @property
    def symbol(self):
        """Pixel symbol. Can be one of `['.', 'o', '+', 'D', 'd', 's', 'x']`."""
        return self._symbol

    @symbol.setter
    def symbol(self, val):
        assert val is None or val in SYMBOLS_MATPLOTLIB_TO_PLOTLY, (
            f"The `symbol` property of {type(self).__name__} must be one of"
            f"{list(SYMBOLS_MATPLOTLIB_TO_PLOTLY.keys())},\n"
            f"but received {repr(val)} instead."
        )
        self._symbol = val


class CurrentProperties:
    """Defines styling properties of line current classes.

    Parameters
    ----------
    arrow: dict or `Arrow` object, default=None
        `Arrow` object or dict with `'show'`, `'size'` properties/keys.
    """

    @property
    def arrow(self):
        """`Arrow` object or dict with `'show'`, `'size'` properties/keys."""
        return self._arrow

    @arrow.setter
    def arrow(self, val):
        self._arrow = validate_property_class(val, "current", Arrow, self)


class DefaultCurrent(MagicProperties, CurrentProperties):
    """Defines the specific styling properties of line current classes.

    Parameters
    ----------
    arrow: dict or `Arrow`object, default=None
        `Arrow` object or dict with 'show', 'size' properties/keys.
    """

    def __init__(self, arrow=None, **kwargs):
        super().__init__(arrow=arrow, **kwargs)


class CurrentStyle(BaseStyle, CurrentProperties):
    """Defines styling properties of line current classes.

    Parameters
    ----------
    label: str, default=None
        Label of the class instance, e.g. to be displayed in the legend.

    description: dict or `Description` object, default=None
        Object description properties.

    color: str, default=None
        A valid css color. Can also be one of `['r', 'g', 'b', 'y', 'm', 'c', 'k', 'w']`.

    opacity: float, default=None
        Object opacity between 0 and 1, where 1 is fully opaque and 0 is fully transparent.

    path: dict or `Path` object, default=None
        An instance of `Path` or dictionary of equivalent key/value pairs, defining the object
        path marker and path line properties.

    model3d: list of `Trace3d` objects, default=None
        A list of traces where each is an instance of `Trace3d` or dictionary of equivalent
        key/value pairs. Defines properties for an additional user-defined model3d object which is
        positioned relatively to the main object to be displayed and moved automatically with it.
        This feature also allows the user to replace the original 3d representation of the object.

    arrow: dict or `Arrow` object, default=None
        `Arrow` object or dict with `'show'`, `'size'` properties/keys.
    """

    def __init__(self, **kwargs):
        super().__init__(**kwargs)


class Arrow(MagicProperties):
    """Defines styling properties of current arrows.

    Parameters
    ----------
    show: bool, default=None
        If True current direction is shown with an arrow.

    size: float, default=None
        Positive number defining the size of the arrows.

    width: float, default=None
        Positive number that defines the arrow line width.
    """

    def __init__(self, show=None, size=None, **kwargs):
        super().__init__(show=show, size=size, **kwargs)

    @property
    def show(self):
        """Show/hide arrow showing current direction."""
        return self._show

    @show.setter
    def show(self, val):
        assert val is None or isinstance(val, bool), (
            f"The `show` property of {type(self).__name__} must be either True or False,"
            f"but received {repr(val)} instead."
        )
        self._show = val

    @property
    def size(self):
        """Positive number defining the size of the arrows."""
        return self._size

    @size.setter
    def size(self, val):
        assert val is None or isinstance(val, (int, float)) and val >= 0, (
            f"The `size` property of {type(self).__name__} must be a positive number,\n"
            f"but received {repr(val)} instead."
        )
        self._size = val

    @property
    def width(self):
        """Positive number that defines the arrow line width."""
        return self._width

    @width.setter
    def width(self, val):
        assert val is None or isinstance(val, (int, float)) and val >= 0, (
            f"The `width` property of {type(self).__name__} must be a positive number,\n"
            f"but received {repr(val)} instead."
        )
        self._width = val


class Marker(MagicProperties):
    """Defines styling properties of plot markers.

    Parameters
    ----------
    size: float, default=None
        Marker size.
    color: str, default=None
        Marker color.
    symbol: str, default=None
        Marker symbol. Can be one of `['.', 'o', '+', 'D', 'd', 's', 'x']`.
    """

    def __init__(self, size=None, color=None, symbol=None, **kwargs):
        super().__init__(size=size, color=color, symbol=symbol, **kwargs)

    @property
    def size(self):
        """Marker size."""
        return self._size

    @size.setter
    def size(self, val):
        assert val is None or isinstance(val, (int, float)) and val >= 0, (
            f"The `size` property of {type(self).__name__} must be a positive number,\n"
            f"but received {repr(val)} instead."
        )
        self._size = val

    @property
    def color(self):
        """Marker color."""
        return self._color

    @color.setter
    def color(self, val):
        self._color = color_validator(val)

    @property
    def symbol(self):
        """Marker symbol. Can be one of `['.', 'o', '+', 'D', 'd', 's', 'x']`."""
        return self._symbol

    @symbol.setter
    def symbol(self, val):
        assert val is None or val in SYMBOLS_MATPLOTLIB_TO_PLOTLY, (
            f"The `symbol` property of {type(self).__name__} must be one of"
            f"{list(SYMBOLS_MATPLOTLIB_TO_PLOTLY.keys())},\n"
            f"but received {repr(val)} instead."
        )
        self._symbol = val


class DefaultMarkers(BaseStyle):
    """Defines styling properties of the markers trace.

    Parameters
    ----------
    marker: dict or `Markers` object, default=None
        `Markers` object with 'color', 'symbol', 'size' properties, or dictionary with equivalent
        key/value pairs.
    """

    def __init__(self, marker=None, **kwargs):
        super().__init__(marker=marker, **kwargs)

    @property
    def marker(self):
        """`Markers` object with 'color', 'symbol', 'size' properties."""
        return self._marker

    @marker.setter
    def marker(self, val):
        self._marker = validate_property_class(val, "marker", Marker, self)


class DipoleProperties:
    """Defines styling properties of dipoles.

    Parameters
    ----------
    size: float
        Positive value for ratio of dipole size to canvas size.

    pivot: str
        The part of the arrow that is anchored to the X, Y grid.
        The arrow rotates about this point. Can be one of `['tail', 'middle', 'tip']`.
    """

    _allowed_pivots = ("tail", "middle", "tip")

    @property
    def size(self):
        """Positive value for ratio of dipole size to canvas size."""
        return self._size

    @size.setter
    def size(self, val):
        assert val is None or isinstance(val, (int, float)) and val >= 0, (
            f"The `size` property of {type(self).__name__} must be a positive number,\n"
            f"but received {repr(val)} instead."
        )
        self._size = val

    @property
    def pivot(self):
        """The part of the arrow that is anchored to the X, Y grid.
        The arrow rotates about this point. Can be one of `['tail', 'middle', 'tip']`.
        """
        return self._pivot

    @pivot.setter
    def pivot(self, val):
        assert val is None or val in (self._allowed_pivots), (
            f"The `pivot` property of {type(self).__name__} must be one of "
            f"{self._allowed_pivots},\n"
            f"but received {repr(val)} instead."
        )
        self._pivot = val


class DefaultDipole(MagicProperties, DipoleProperties):
    """
    Defines styling properties of dipoles.

    Parameters
    ----------
    size: float, default=None
        Positive float for ratio of dipole size to canvas size.

    pivot: str, default=None
        The part of the arrow that is anchored to the X, Y grid.
        The arrow rotates about this point. Can be one of `['tail', 'middle', 'tip']`.
    """

    def __init__(self, size=None, pivot=None, **kwargs):
        super().__init__(size=size, pivot=pivot, **kwargs)


class DipoleStyle(BaseStyle, DipoleProperties):
    """Defines the styling properties of dipole objects.

    Parameters
    ----------
    label: str, default=None
        Label of the class instance, e.g. to be displayed in the legend.

    description: dict or `Description` object, default=None
        Object description properties.

    color: str, default=None
        A valid css color. Can also be one of `['r', 'g', 'b', 'y', 'm', 'c', 'k', 'w']`.

    opacity: float, default=None
        Object opacity between 0 and 1, where 1 is fully opaque and 0 is fully transparent.

    path: dict or `Path` object, default=None
        An instance of `Path` or dictionary of equivalent key/value pairs, defining the object
        path marker and path line properties.

    model3d: list of `Trace3d` objects, default=None
        A list of traces where each is an instance of `Trace3d` or dictionary of equivalent
        key/value pairs. Defines properties for an additional user-defined model3d object which is
        positioned relatively to the main object to be displayed and moved automatically with it.
        This feature also allows the user to replace the original 3d representation of the object.

    size: float, default=None
        Positive float for ratio of dipole size to canvas size.

    pivot: str, default=None
        The part of the arrow that is anchored to the X, Y grid.
        The arrow rotates about this point. Can be one of `['tail', 'middle', 'tip']`.
    """

    def __init__(self, **kwargs):
        super().__init__(**kwargs)


class Path(MagicProperties, MarkerLineProperties):
    """Defines styling properties of an object's path.

    Parameters
    ----------
    show: bool, default=None
        Show/hide path.
        - False: Shows object(s) at final path position and hides paths lines and markers.
        - True: Shows object(s) shows object paths depending on `line`, `marker` and `frames`
        parameters.

    marker: dict or `Markers` object, default=None
        `Markers` object with 'color', 'symbol', 'size' properties, or dictionary with equivalent
        key/value pairs.

    line: dict or `Line` object, default=None
        `Line` object with 'color', 'symbol', 'size' properties, or dictionary with equivalent
        key/value pairs.

    frames: int or array_like, shape (n,), default=None
        Show copies of the 3D-model along the given path indices.
        - integer i: Displays the object(s) at every i'th path position.
        - array_like, shape (n,), dtype=int: Displays object(s) at given path indices.

    numbering: bool, default=False
        Show/hide numbering on path positions.
    """

    def __init__(
        self, show=None, marker=None, line=None, frames=None, numbering=None, **kwargs
    ):
        super().__init__(
            show=show,
            marker=marker,
            line=line,
            frames=frames,
            numbering=numbering,
            **kwargs,
        )

    @property
    def frames(self):
        """Show copies of the 3D-model along the given path indices.
        - integer i: Displays the object(s) at every i'th path position.
        - array_like shape (n,) of integers: Displays object(s) at given path indices.
        """
        return self._frames

    @frames.setter
    def frames(self, val):
        is_valid_path = True
        if hasattr(val, "__iter__") and not isinstance(val, str):
            val = tuple(val)
            if not all(np.issubdtype(type(v), int) for v in val):
                is_valid_path = False
        elif not (val is None or np.issubdtype(type(val), int)):
            is_valid_path = False
        assert is_valid_path, f"""The `frames` property of {type(self).__name__} must be either:
- integer i: Displays the object(s) at every i'th path position.
- array_like, shape (n,), dtype=int: Displays object(s) at given path indices.
but received {repr(val)} instead"""
        self._frames = val

    @property
    def numbering(self):
        """Show/hide numbering on path positions. Only applies if show=True."""
        return self._numbering

    @numbering.setter
    def numbering(self, val):
        assert val is None or isinstance(val, bool), (
            f"The `numbering` property of {type(self).__name__} must be one of (True, False),\n"
            f"but received {repr(val)} instead."
        )
        self._numbering = val


class Line(MagicProperties):
    """Defines line styling properties.

    Parameters
    ----------
    style: str, default=None
        Can be one of:
        `['solid', '-', 'dashed', '--', 'dashdot', '-.', 'dotted', '.', (0, (1, 1)),
        'loosely dotted', 'loosely dashdotted']`

    color: str, default=None
        Line color.

    width: float, default=None
        Positive number that defines the line width.
    """

    def __init__(self, style=None, color=None, width=None, **kwargs):
        super().__init__(style=style, color=color, width=width, **kwargs)

    @property
    def style(self):
        """Line style."""
        return self._style

    @style.setter
    def style(self, val):
        assert val is None or val in LINESTYLES_MATPLOTLIB_TO_PLOTLY, (
            f"The `style` property of {type(self).__name__} must be one of "
            f"{list(LINESTYLES_MATPLOTLIB_TO_PLOTLY.keys())},\n"
            f"but received {repr(val)} instead."
        )
        self._style = val

    @property
    def color(self):
        """Line color."""
        return self._color

    @color.setter
    def color(self, val):
        self._color = color_validator(val)

    @property
    def width(self):
        """Positive number that defines the line width."""
        return self._width

    @width.setter
    def width(self, val):
        assert val is None or isinstance(val, (int, float)) and val >= 0, (
            f"The `width` property of {type(self).__name__} must be a positive number,\n"
            f"but received {repr(val)} instead."
        )
        self._width = val


class DisplayStyle(MagicProperties):
    """Base class containing styling properties for all object families. The properties of the
    sub-classes are set to hard coded defaults at class instantiation.

    Parameters
    ----------
    base: dict or `Base` object, default=None
        Base properties common to all families.

    magnet: dict or `Magnet` object, default=None
        Magnet properties.

    current: dict or `Current` object, default=None
        Current properties.

    dipole: dict or `Dipole` object, default=None
        Dipole properties.

    triangle: dict or `Triangle` object, default=None
        Triangle properties

    sensor: dict or `Sensor` object, default=None
        Sensor properties.

    markers: dict or `Markers` object, default=None
        Markers properties.
    """

    def __init__(
        self,
        base=None,
        magnet=None,
        current=None,
        dipole=None,
        triangle=None,
        sensor=None,
        markers=None,
        **kwargs,
    ):
        super().__init__(
            base=base,
            magnet=magnet,
            current=current,
            dipole=dipole,
            triangle=triangle,
            sensor=sensor,
            markers=markers,
            **kwargs,
        )
        # self.reset()

    def reset(self):
        """Resets all nested properties to their hard coded default values."""
        self.update(get_defaults_dict("display.style"), _match_properties=False)
        return self

    @property
    def base(self):
        """Base properties common to all families."""
        return self._base

    @base.setter
    def base(self, val):
        self._base = validate_property_class(val, "base", BaseStyle, self)

    @property
    def magnet(self):
        """Magnet default style class."""
        return self._magnet

    @magnet.setter
    def magnet(self, val):
        self._magnet = validate_property_class(val, "magnet", DefaultMagnet, self)

    @property
    def triangularmesh(self):
        """TriangularMesh default style class."""
        return self._triangularmesh

    @triangularmesh.setter
    def triangularmesh(self, val):
        self._triangularmesh = validate_property_class(
            val, "triangularmesh", DefaultTriangularMesh, self
        )

    @property
    def current(self):
        """Current default style class."""
        return self._current

    @current.setter
    def current(self, val):
        self._current = validate_property_class(val, "current", DefaultCurrent, self)

    @property
    def dipole(self):
        """Dipole default style class."""
        return self._dipole

    @dipole.setter
    def dipole(self, val):
        self._dipole = validate_property_class(val, "dipole", DefaultDipole, self)

    @property
    def triangle(self):
        """Triangle default style class."""
        return self._triangle

    @triangle.setter
    def triangle(self, val):
        self._triangle = validate_property_class(val, "triangle", DefaultTriangle, self)

    @property
    def sensor(self):
        """Sensor default style class."""
        return self._sensor

    @sensor.setter
    def sensor(self, val):
        self._sensor = validate_property_class(val, "sensor", DefaultSensor, self)

    @property
    def markers(self):
        """Markers default style class."""
        return self._markers

    @markers.setter
    def markers(self, val):
        self._markers = validate_property_class(val, "markers", DefaultMarkers, self)<|MERGE_RESOLUTION|>--- conflicted
+++ resolved
@@ -946,7 +946,6 @@
         self._colorsequence = val
 
 
-<<<<<<< HEAD
 class SelfIntersectingMesh(MagicProperties, MarkerLineProperties):
     """Defines styling properties of SelfIntersectingMesh objects
 
@@ -965,8 +964,6 @@
     """
 
 
-=======
->>>>>>> db82c1c4
 class TriMesh(MagicProperties):
     """Defines TriMesh mesh properties.
 
@@ -978,19 +975,11 @@
     open: dict or OpenMesh,  default=None
         Shows open mesh vertices and edges of a TriangularMesh object, if any.
 
-<<<<<<< HEAD
-    disjoint: dict or DisjointMesh, default=None
-        Shows disjoint bodies of a TriangularMesh object, if any.
-
     disconnected: dict or DisconnectedMesh, default=None
         Shows disconnected bodies of a TriangularMesh object, if any.
 
     selfintersecting: dict or SelfIntersectingMesh, default=None
         Shows self-intersecting triangles of a TriangularMesh object, if any.
-=======
-    disconnected: dict or DisconnectedMesh, default=None
-        Shows disconnected bodies of a TriangularMesh object, if any.
->>>>>>> db82c1c4
     """
 
     @property
@@ -1028,7 +1017,6 @@
             val, "disconnected", DisconnectedMesh, self
         )
 
-<<<<<<< HEAD
     @property
     def selfintersecting(self):
         """`SelfIntersectingMesh` instance with `'show'` property
@@ -1042,8 +1030,6 @@
             val, "selfintersecting", SelfIntersectingMesh, self
         )
 
-=======
->>>>>>> db82c1c4
 
 class Orientation(MagicProperties):
     """Defines Triangle orientation properties.

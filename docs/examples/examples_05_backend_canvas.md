--- conflicted
+++ resolved
@@ -17,49 +17,23 @@
 
 ## Graphic backend
 
-<<<<<<< HEAD
 Magpylib supports Matplotlib and Plotly as possible graphic backends.
 If a backend is not specified, the library default stored in `magpy.defaults.display.backend` will be used.
+The value can bei either `'matplotlib'` or `'plotly'`.
 
-```{code-cell} ipython3
-from magpylib import SUPPORTED_PLOTTING_BACKENDS
-SUPPORTED_PLOTTING_BACKENDS
-```
-=======
-Magpylib supports several common graphic backends.
->>>>>>> c85a7afd
-
-```{code-cell} ipython3
-from magpylib import SUPPORTED_PLOTTING_BACKENDS
-SUPPORTED_PLOTTING_BACKENDS
-```
-
-The installation default is Matplotlib. To select a graphic backend one can
+To select a graphic backend one can
 1. Change the library default with `magpy.defaults.display.backend = 'plotly'`.
 2. Set the `backend` kwarg in the `show` function, `show(..., backend='matplotlib')`.
 
-<<<<<<< HEAD
 ```{note}
-There is a high level of **feature parity** between the two backends but there are also some key differences, e.g. when displaying magnetization of an object. In addition, some common Matplotlib syntax (e.g. color `'r'`, linestyle `':'`) is automatically translated to other bacckends.
+There is a high level of **feature parity** between the two backends but there are also some key differences, e.g. when displaying magnetization of an object. In addition, some common Matplotlib syntax (e.g. color `'r'`, linestyle `':'`) is automatically translated to Plotly and vice versa.
 ```
 
-The following example shows the currently supported backends:
-=======
-There is a high level of **feature parity**, however, not all graphic features are supported by all backends. In addition, some common Matplotlib syntax (e.g. color `'r'`, linestyle `':'`) is automatically translated to other backends.
-
-The following example demonstrates the currently supported backends:
->>>>>>> c85a7afd
+The following example shows first Matplotlib and then Plotly output:
 
 ```{code-cell} ipython3
 import numpy as np
 import magpylib as magpy
-import pyvista as pv
-<<<<<<< HEAD
-pv.set_jupyter_backend('panel') # for better rending in a jupyter notebook
-=======
-
-pv.set_jupyter_backend('panel') # improve rendering in a jupyter notebook
->>>>>>> c85a7afd
 
 # define sources and paths
 loop = magpy.current.Loop(current=1, diameter=1)
@@ -68,15 +42,9 @@
 cylinder = magpy.magnet.Cylinder(magnetization=(0,-100,0), dimension=(1,2), position=(0,-3,0))
 cylinder.rotate_from_angax(np.linspace(0, 300, 40)[1:], 'z', anchor=0)
 
-<<<<<<< HEAD
-# display the system with different backends
-
-=======
-# show the system using different backends
->>>>>>> c85a7afd
-for backend in magpy.SUPPORTED_PLOTTING_BACKENDS:
-    print(f'Plotting backend: {backend!r}')
-    magpy.show(loop, cylinder, backend=backend)
+# display the system with both backends
+magpy.show(loop, cylinder)
+magpy.show(loop, cylinder, backend='plotly')
 ```
 
 ## Output in custom figure

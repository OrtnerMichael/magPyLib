# Guide - Examples and How to Use

It is the aim of this section to give a few code examples that show how the library can be used. Detailed information about the library structure can be found in the [documentation](0_documentation.md).

- Content
    - [A Simple Collection and its Field](#a-simple-collection-and-its-field)
    - [Translation, Orientation and Rotation Basics](#translation-orientation-and-rotation-basics)
    - [Magnet Motion: Simulating a Magnetic Joystick](#magnet-motion-simulating-a-magnetic-joystick)
    - [Using getBSweep](#using-getbsweep)
    - [Complex Magnet Shapes: Hollow Cylinder](#complex-magnet-shapes-hollow-cylinder)
    - [Multiprocessing](#multiprocessing)

### A Simple Collection and its Field

In this first example a simple collection is created from two magnets. The magnets are geometrically manipulated and the system geometry is displayed using the `displaySystem` method. The field is then calculated on a grid and displayed in the xz-plane.

```eval_rst

.. plot:: pyplots/examples/01_SimpleCollection.py
   :include-source:

:download:`01_SimpleCollection.py <../pyplots/examples/01_SimpleCollection.py>`
```

### Translation, Orientation and Rotation Basics

Translation of magnets can be realized in three ways, using the methods `move` and `setPosition`, or by directly setting the object `position` attribute.

```eval_rst

.. plot:: pyplots/examples/00a_Trans.py
   :include-source:

:download:`00a_Trans.py <../pyplots/examples/00a_Trans.py>`
```

The next example shows a cubical magnet initialized with four different orientations defined by the classical Euler angle rotations about the three Cartesian axes. Notice that the magnetization direction is defined in the INIT ORIENTATION so that different orientations results in a rotation of the magnetization vector.

```eval_rst

.. plot:: pyplots/examples/00b_OrientRot1.py
   :include-source:

:download:`00b_OrientRot1.py <../pyplots/examples/00b_OrientRot1.py>`
```

The following example shows a general form of orientation for different angles about an axis (1,-1,1). The upper three boxes are initialized with different orientations. The lower three boxes are all initialized with INIT ORIENTATION and are then rotated (about themselves) to achieve the same result as above.

```eval_rst

.. plot:: pyplots/examples/00c_OrientRot2.py
   :include-source:

:download:`00c_OrientRot2.py <../pyplots/examples/00c_OrientRot2.py>`
```

The following example shows rotations with designated anchor-axis combinations. Here we distinguish between pivot points (the closest point on the rotation axis to the magnet) and anchor points which are simply required to define an axis in 3D space (together with the direction).

```eval_rst

.. plot:: pyplots/examples/00d_OrientRot3.py
   :include-source:

:download:`00d_OrientRot3.py <../pyplots/examples/00d_OrientRot3.py>`
```

Collections can be manipulated using the previous logic as well. Notice how objects can be grouped into collections and sub-collections for common manipulation. For rotations keep in mind that if an anchor is not provided, all objects will rotate relative to their own center.

```eval_rst

.. plot:: pyplots/examples/00e_ColTransRot.py
   :include-source:

:download:`00e_ColTransRot.py <../pyplots/examples/00e_ColTransRot.py>`
```

### Magnet Motion: Simulating a Magnetic Joystick

In this example a joystick is simulated. A magnetic joystick is realized by a rod that can tilt freely (two degrees of freedom) about a center of tilt. The upper part of the rod is the joystick handle. At the bottom of the rod a cylindrical magnet (dimension *D/H*) with axial magnetization (amplitude *M0*) is fixed. The magnet lies at a distance *d* below the center of tilt. The system is constructed such that, when the joystick is in the center position a sensor lies at distance *gap* below the magnet and in the origin of a Cartesian coordinate system. The magnet thus moves with the joystick above the fixed sensor.

In the following program the magnetic field is calculated for all degrees of freedom. Different tilt angles are set by rotation about the center of tilt by the angle *th* (different colors). Then the tilt direction is varied from 0 to 360 degrees by simulating the magnet 'motion' as rotation about the z-axis.

```eval_rst

.. plot:: pyplots/examples/02_MagnetMotion.py
   :include-source:

:download:`02_MagnetMotion.py <../pyplots/examples/02_MagnetMotion.py>`
```

### Using getBSweep

In the first example getBsweep with INPUT TYPE 1 is used to calculate the field of a collection of four magnets in the xz-plane and display it graphically.

```eval_rst

.. plot:: pyplots/examples/03a_Bsweep1.py
   :include-source:

:download:`03a_Bsweep1.py <../pyplots/examples/03a_Bsweep1.py>`
```

In this second example we demonstrate how to realize the [magnet motion of a joystick](magnet-motion:-simulating-a-magnetic-joystick) using getBsweep with INPUT TYPE 2. For this we must create a list with all magnet positions, sensor position and magnet orientations. This is realized in the program by rotation the magnet from its central position outwards,

The advantage of this approach is that it allows the use of multi processing for calculation of the magnetic fields, see [multiprocessing examples](#multiprocessing).

```eval_rst

.. plot:: pyplots/examples/03b_Bsweep2.py
   :include-source:

:download:`03b_Bsweep2.py <../pyplots/examples/03b_Bsweep2.py>`
```

### Complex Magnet Shapes: Hollow Cylinder

The superposition principle allows us to calculate complex magnet shapes by 'addition' and 'subtraction' operations. A common application for this is the field of an axially magnetized hollow cylinder. The hollow part is cut out of the first cylinder by placing a second, smaller cylinder inside with opposite magnetization. Unfortunately the `displaySystem` method cannot properly display such objects intersecting with each other.

```eval_rst

.. plot:: pyplots/examples/04_ComplexShape.py
   :include-source:

:download:`04_ComplexShape.py <../pyplots/examples/04_ComplexShape.py>`
```

### Multiprocessing

<<<<<<< HEAD
The independence of the analytical solution makes it possible to simultaneously run all `getB` functions (for different sources and positions) at the same time. The option for multi processing is implemented directly in the `getBsweep` function which is demonstrated in this example.
=======
```eval_rst
.. warning::
    Due to how multiprocessing works on **Windows Systems, the following structure for your code is mandatory**:
    
    .. code::
    
       from multiprocessing import freeze_support
       def your_code():
           ## Your code
       if __name__ == "__main__":
            freeze_support()
            your_code()
    Failure to comply to this will cause your code **to not yield any results.**
```

The independence of the analytical solution makes it possible to simultaneously run all `getB` functions (for different sources and positions) at the same time. The option for multi processing is implemented directly in the `getBsweep` function which is demonstrated in this example.

>>>>>>> 76458597

```eval_rst

.. plot:: pyplots/examples/05_Multiprocessing.py
   :include-source:

:download:`05_Multiprocessing.py <../pyplots/examples/05_Multiprocessing.py>`
```<|MERGE_RESOLUTION|>--- conflicted
+++ resolved
@@ -126,9 +126,6 @@
 
 ### Multiprocessing
 
-<<<<<<< HEAD
-The independence of the analytical solution makes it possible to simultaneously run all `getB` functions (for different sources and positions) at the same time. The option for multi processing is implemented directly in the `getBsweep` function which is demonstrated in this example.
-=======
 ```eval_rst
 .. warning::
     Due to how multiprocessing works on **Windows Systems, the following structure for your code is mandatory**:
@@ -146,8 +143,6 @@
 
 The independence of the analytical solution makes it possible to simultaneously run all `getB` functions (for different sources and positions) at the same time. The option for multi processing is implemented directly in the `getBsweep` function which is demonstrated in this example.
 
->>>>>>> 76458597
-
 ```eval_rst
 
 .. plot:: pyplots/examples/05_Multiprocessing.py

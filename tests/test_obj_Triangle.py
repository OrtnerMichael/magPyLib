--- conflicted
+++ resolved
@@ -2,11 +2,7 @@
 
 import magpylib as magpy
 from magpylib._src.exceptions import MagpylibMissingInput
-<<<<<<< HEAD
-from magpylib._src.fields.field_BH_triangle import triangle_field
-=======
 from magpylib._src.fields.field_BH_triangle import BHJM_triangle
->>>>>>> ccf11c35
 
 
 def test_Triangle_repr():
@@ -51,11 +47,7 @@
             [(6, 0, 0), (10, 0, 0), (0, 10, 0)],
         ]
     )
-<<<<<<< HEAD
-    b = triangle_field(field="B", observers=obs, polarization=pol, vertices=vert)
-=======
     b = BHJM_triangle(field="B", observers=obs, polarization=pol, vertices=vert)
->>>>>>> ccf11c35
     b = np.sum(b, axis=0)
 
     tri1 = magpy.misc.Triangle(polarization=pol[0], vertices=vert[0])

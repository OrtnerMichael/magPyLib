--- conflicted
+++ resolved
@@ -364,12 +364,7 @@
 
 
 @pytest.mark.parametrize("field", ("H", "B", "M", "J"))
-<<<<<<< HEAD
-@pytest.mark.parametrize("in_out", ("auto", "inside", "outside"))
-def test_getHBMJ_self_consistency(field, in_out):
-=======
 def test_getHBMJ_self_consistency(field):
->>>>>>> ccf11c35
     """test getHBMJ self consistency"""
     sources = [
         magpy.magnet.Cuboid(dimension=(1, 1, 1), polarization=(0, 0, 1)),
@@ -378,17 +373,10 @@
     sens = magpy.Sensor(position=np.linspace((-1, 0, 0), (1, 0, 0), 10))
     src = sources[0]
 
-<<<<<<< HEAD
-    F1 = getattr(magpy, f"get{field}")(src, sens, in_out=in_out)
-    F2 = getattr(sens, f"get{field}")(src, in_out=in_out)
-    F3 = getattr(src, f"get{field}")(sens, in_out=in_out)
-    F4 = getattr(magpy.Collection(src, sens), f"get{field}")(in_out=in_out)
-=======
     F1 = getattr(magpy, f"get{field}")(src, sens)
     F2 = getattr(sens, f"get{field}")(src)
     F3 = getattr(src, f"get{field}")(sens)
     F4 = getattr(magpy.Collection(src, sens), f"get{field}")()
->>>>>>> ccf11c35
 
     np.testing.assert_allclose(F1, F2)
     np.testing.assert_allclose(F1, F3)

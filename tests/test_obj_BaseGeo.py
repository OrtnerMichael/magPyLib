--- conflicted
+++ resolved
@@ -416,11 +416,7 @@
     test = (
         "<pre>Cuboid(id=REGEX, label='x1')<br>  • parent: None <br>  • "
         "position: [0. 0. 0.] mm<br>  • orientation: [0. 0. 0.] degrees<br>  • "
-<<<<<<< HEAD
-        "dimension: None mm<br>  • magnetization: None mT<br>  • family: magnet </pre>"
-=======
         "dimension: None mm<br>  • magnetization: None mT</pre>"
->>>>>>> 3e4fdf3a
     )
     rep = x1._repr_html_()
     rep = re.sub("id=[0-9]*[0-9]", "id=REGEX", rep)

--- conflicted
+++ resolved
@@ -107,14 +107,9 @@
         np.testing.assert_allclose(B1, B3)
         np.testing.assert_allclose(B1, B0)
 
-<<<<<<< HEAD
         np.testing.assert_allclose(H1, H2)
         np.testing.assert_allclose(H1, H3)
         np.testing.assert_allclose(H1, H0)
-=======
-        assert np.allclose(H1, H2)
-        assert np.allclose(H1, H3)
-        assert np.allclose(H1, H0)
 
 
 def test_getM():
@@ -164,5 +159,4 @@
 
     np.testing.assert_allclose(J1, Jtest)
     np.testing.assert_allclose(J2, Jtest)
-    np.testing.assert_allclose(J3, Jtest)
->>>>>>> 43013540
+    np.testing.assert_allclose(J3, Jtest)
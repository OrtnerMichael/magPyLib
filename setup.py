--- conflicted
+++ resolved
@@ -78,10 +78,7 @@
             "sphinx==4.4.0",
             "pandas",
             "pyvista",
-<<<<<<< HEAD
             "mayavi",
-=======
->>>>>>> cba5b1e8
             "ipygany",
         ]
     },

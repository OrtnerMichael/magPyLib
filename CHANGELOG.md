--- conflicted
+++ resolved
@@ -2,27 +2,24 @@
 
 
 # Releases
+
+## UNRELEASED
+- (Re)introducing the powerful `magnet.Facet` class that can be used to compute magnetic fields of arbitrarily shaped bodies by approximating their surface by triangular facets. ([#568](https://github.com/magpylib/magpylib/issues/568))
+- Introducing the `magnet.Tetrahedron` class as a derivate of the Facet class. ([#289](https://github.com/magpylib/magpylib/issues/289))
+- Added code of conduct attempting to align with NumFocus standards ([#558](https://github.com/magpylib/magpylib/issues/558))
+- Improved Loop field computation in terms of performance and numerical stability ([#374](https://github.com/magpylib/magpylib/issues/374))
+- Documentation changes:
+    - Correct conda install command
+    - Integration of Facet and Tetrahedron
+    - Removed example gallery substructure
+- Fixed some bugs, minor performance increase, internal refactoring
+
 ## [4.1.2] - 2023-01-15
 - Fix wrong magnetization arrow direction for some edge cases ([#570](https://github.com/magpylib/magpylib/discussions/570), [#571](https://github.com/magpylib/magpylib/issues/571), [#572](https://github.com/magpylib/magpylib/pull/572))
 - Fix cryptic `getB`/`getH` error message ([#562](https://github.com/magpylib/magpylib/issues/562), [#563](https://github.com/magpylib/magpylib/pull/563))
 
-## [4.2.0] - 2023
-- Fixed some Bugs, minor performance increase, internal refactoring
-- Added code of conduct attempting to align with NumFocus standards ([558] (https://github.com/magpylib/magpylib/issues/558))
-- Improved Loop field computation in terms of performance and numerical stability ([374](https://github.com/magpylib/magpylib/issues/374))
-- (Re)introducing the powerful magnet.Facet class that can be used to compute magnetic fields of arbitrarily shaped bodies by approximating their surface by triangular facets. ([568](https://github.com/magpylib/magpylib/issues/568))
-- Introducing the magnet.Tetrahedron class as a derivate of the Facet class. ([289](https://github.com/magpylib/magpylib/issues/289))
-- Docu:
-    - correct conda install command
-    - Integration of Facet and Tetrahedron into docu
-    - Removed examplem gallery substructure
-
 ## [4.1.1] - 2022-08-11
-<<<<<<< HEAD
-- Fix inverted y and z axes colors for sensor representations ([556](https://github.com/magpylib/magpylib/pull/556))
-=======
 - Fix inverted y and z axes colors for sensor representations ([#556](https://github.com/magpylib/magpylib/pull/556))
->>>>>>> 68463a45
 
 ## [4.1.0] - 2022-08-08
 - Field computation `getB`/`getH` now supports 2D [pandas](https://pandas.pydata.org/).[dataframe](https://pandas.pydata.org/docs/user_guide/dsintro.html#dataframe) in addition to the `numpy.ndarray` as output type. ([#523](https://github.com/magpylib/magpylib/pull/523))
